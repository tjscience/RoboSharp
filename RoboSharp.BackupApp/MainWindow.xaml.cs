﻿using System;
using System.Linq;
using System.Collections.ObjectModel;
using System.Text.RegularExpressions;
using System.Windows;
using System.Windows.Controls;
using System.Windows.Input;
using System.Collections.Generic;

namespace RoboSharp.BackupApp
{
    /// <summary>
    /// Interaction logic for MainWindow.xaml
    /// </summary>
    public partial class MainWindow : Window
    {
        #region < SingleJob Fields >

        RoboCommand copy;
        public ObservableCollection<FileError> SingleJobErrors = new ObservableCollection<FileError>();
        private Results.RoboCopyResultsList SingleJobResults = new Results.RoboCopyResultsList();

        #endregion
<<<<<<< HEAD

        #region < RoboQueue Fields >

        /// <summary> List of RoboCommand objects to start at same time </summary>
        private RoboSharp.RoboQueue RoboQueue = new RoboSharp.RoboQueue();
        public ObservableCollection<FileError> MultiJobErrors = new ObservableCollection<FileError>();
        private int[] AllowedJobCounts = new int[] { 0, 1, 2, 3, 4, 5, 6, 7, 8 };

        #endregion

=======


        private Results.RoboCopyResultsList JobResults = new Results.RoboCopyResultsList();
>>>>>>> d41d408c
        #region < Init >

        public MainWindow()
        {
            InitializeComponent();
            this.Loaded += MainWindow_Loaded;
            this.Closing += MainWindow_Closing;
<<<<<<< HEAD

=======
>>>>>>> d41d408c
            VersionManager.VersionCheck = VersionManager.VersionCheckType.UseWMI;
            var v = VersionManager.Version;

            //UnitTests
            new ObservableListTester().RunTest(); // Test ObservableList works properly

<<<<<<< HEAD
            //Button Setup
            btnAddToQueue.IsEnabled = true;
            btnStartJobQueue.IsEnabled = false;
            btnPauseQueue.IsEnabled = false;

            //Setup SingleJob Tab
            SingleJobExpander_JobHistory.BindToList(SingleJobResults);
            SingleJobErrorGrid.ItemsSource = SingleJobErrors;

            //RoboQueue Setup
            ListBox_RoboQueueJobs_MultiJobPage.ItemsSource = RoboQueue;
            ListBox_RoboQueueJobs_OptionsPage.ItemsSource = RoboQueue;
            MultiJobErrorGrid.ItemsSource = MultiJobErrors;

            MultiJob_ListOnlyResults.BindToList(RoboQueue.ListResults);
            MultiJob_ListOnlyResults.UpdateDescriptionLblText("List of results from this List-Only Operation.\nThis list is reset every time the queue is restarted.");

            MultiJob_RunResults.BindToList(RoboQueue.RunResults);
            MultiJob_RunResults.UpdateDescriptionLblText("List of results from this Copy/Move Operation.\nThis list is reset every time the queue is restarted.");

            cmbConcurrentJobs_OptionsPage.ItemsSource = AllowedJobCounts;
            cmbConcurrentJobs_MultiJobPage.ItemsSource = AllowedJobCounts;
            cmbConcurrentJobs_MultiJobPage.SelectedItem = RoboQueue.MaxConcurrentJobs;

            RoboQueue.RunResultsUpdated += RoboQueue_RunOperationResultsUpdated;
            RoboQueue.ListResultsUpdated += RoboQueue_ListOnlyResultsUpdated;

            RoboQueue.OnCommandError += RoboQueue_OnCommandError;
            RoboQueue.OnError += RoboQueue_OnError; ;
            RoboQueue.OnCommandCompleted += RoboQueue_OnCommandCompleted; ;
            RoboQueue.OnProgressEstimatorCreated += RoboQueue_OnProgressEstimatorCreated;
            RoboQueue.OnCommandStarted += RoboQueue_OnCommandStarted;
            RoboQueue.CollectionChanged += RoboQueue_CollectionChanged;
            //RoboQueue.OnCopyProgressChanged += copy_OnCopyProgressChanged; // Not In Use for this project -> See MultiJob_CommandProgressIndicator
            //RoboQueue.OnFileProcessed += RoboQueue_OnFileProcessed; // Not In Use for this project -> See MultiJob_CommandProgressIndicator
=======
            //Setup SingleJob Tab
            SingleJobExpander_JobHistory.BindToList(SingleJobResults);
            SingleJobErrorGrid.ItemsSource = SingleJobErrors;
>>>>>>> d41d408c
        }

        private void MainWindow_Loaded(object sender, RoutedEventArgs e)
        {

        }

        void MainWindow_Closing(object sender, System.ComponentModel.CancelEventArgs e)
        {
            if (copy != null)
            {
                copy.Stop();
                copy.Dispose();
            }
        }

        #endregion
<<<<<<< HEAD

        #region < Shared Methods >

=======

        #region < Shared Methods >

>>>>>>> d41d408c
        private RoboCommand GetCommand(bool BindEvents)
        {
            Debugger.Instance.DebugMessageEvent += DebugMessage;
            RoboCommand copy = new RoboCommand();
            if (BindEvents)
            {
                SingleJobExpander_Progress.BindToCommand(copy);
                copy.OnCommandError += copy_OnCommandError;
                copy.OnError += copy_OnError;
                copy.OnCommandCompleted += copy_OnCommandCompleted;
            }
            // copy options
            copy.CopyOptions.Source = Source.Text;
            copy.CopyOptions.Destination = Destination.Text;

            copy.Name = JobName.Text;

            // split user input by whitespace, mantaining those enclosed by quotes
            var fileFilterItems = Regex.Matches(FileFilter.Text, @"[\""].+?[\""]|[^ ]+")
                .Cast<Match>()
                .Select(m => m.Value);

            copy.CopyOptions.FileFilter = fileFilterItems;
            copy.CopyOptions.CopySubdirectories = CopySubDirectories.IsChecked ?? false;
            copy.CopyOptions.CopySubdirectoriesIncludingEmpty = CopySubdirectoriesIncludingEmpty.IsChecked ?? false;
            if (!string.IsNullOrWhiteSpace(Depth.Text))
                copy.CopyOptions.Depth = Convert.ToInt32(Depth.Text);
            copy.CopyOptions.EnableRestartMode = EnableRestartMode.IsChecked ?? false;
            copy.CopyOptions.EnableBackupMode = EnableBackupMode.IsChecked ?? false;
            copy.CopyOptions.EnableRestartModeWithBackupFallback = EnableRestartModeWithBackupFallback.IsChecked ?? false;
            copy.CopyOptions.UseUnbufferedIo = UseUnbufferedIo.IsChecked ?? false;
            copy.CopyOptions.EnableEfsRawMode = EnableEfsRawMode.IsChecked ?? false;
            copy.CopyOptions.CopyFlags = CopyFlags.Text;
            copy.CopyOptions.CopyFilesWithSecurity = CopyFilesWithSecurity.IsChecked ?? false;
            copy.CopyOptions.CopyAll = CopyAll.IsChecked ?? false;
            copy.CopyOptions.RemoveFileInformation = RemoveFileInformation.IsChecked ?? false;
            copy.CopyOptions.FixFileSecurityOnAllFiles = FixFileSecurityOnAllFiles.IsChecked ?? false;
            copy.CopyOptions.FixFileTimesOnAllFiles = FixFileTimesOnAllFiles.IsChecked ?? false;
            copy.CopyOptions.Purge = Purge.IsChecked ?? false;
            copy.CopyOptions.Mirror = Mirror.IsChecked ?? false;
            copy.CopyOptions.MoveFiles = MoveFiles.IsChecked ?? false;
            copy.CopyOptions.MoveFilesAndDirectories = MoveFilesAndDirectories.IsChecked ?? false;
            copy.CopyOptions.AddAttributes = AddAttributes.Text;
            copy.CopyOptions.RemoveAttributes = RemoveAttributes.Text;
            copy.CopyOptions.CreateDirectoryAndFileTree = CreateDirectoryAndFileTree.IsChecked ?? false;
            copy.CopyOptions.FatFiles = FatFiles.IsChecked ?? false;
            copy.CopyOptions.TurnLongPathSupportOff = TurnLongPathSupportOff.IsChecked ?? false;
            if (!string.IsNullOrWhiteSpace(MonitorSourceChangesLimit.Text))
                copy.CopyOptions.MonitorSourceChangesLimit = Convert.ToInt32(MonitorSourceChangesLimit.Text);
            if (!string.IsNullOrWhiteSpace(MonitorSourceTimeLimit.Text))
                copy.CopyOptions.MonitorSourceTimeLimit = Convert.ToInt32(MonitorSourceTimeLimit.Text);
            if (!string.IsNullOrWhiteSpace(RunHoursStartTime.Text)  && !string.IsNullOrWhiteSpace(RunHoursEndTime.Text))
            {
                var s = $"{RunHoursStartTime.Text}-{RunHoursEndTime.Text}";
                if (copy.CopyOptions.CheckRunHoursString(s))
                    copy.CopyOptions.RunHours = s;
                else
                {
                    MessageBox.Show("Invalid RunHours Format");
                    return null;
                }
            }

            // select options
            copy.SelectionOptions.OnlyCopyArchiveFiles = OnlyCopyArchiveFiles.IsChecked ?? false;
            copy.SelectionOptions.OnlyCopyArchiveFilesAndResetArchiveFlag = OnlyCopyArchiveFilesAndResetArchiveFlag.IsChecked ?? false;
            copy.SelectionOptions.IncludeAttributes = IncludeAttributes.Text;
            copy.SelectionOptions.ExcludeAttributes = ExcludeAttributes.Text;
            copy.SelectionOptions.ExcludeFiles = ExcludeFiles.Text;
            copy.SelectionOptions.ExcludeDirectories = ExcludeDirectories.Text;
            copy.SelectionOptions.ExcludeOlder = ExcludeOlder.IsChecked ?? false;
            copy.SelectionOptions.ExcludeJunctionPoints = ExcludeJunctionPoints.IsChecked ?? false;

            // retry options
            if (!string.IsNullOrWhiteSpace(RetryCount.Text))
                copy.RetryOptions.RetryCount = Convert.ToInt32(RetryCount.Text);
            if (!string.IsNullOrWhiteSpace(RetryWaitTime.Text))
                copy.RetryOptions.RetryWaitTime = Convert.ToInt32(RetryWaitTime.Text);

            // logging options
            copy.LoggingOptions.VerboseOutput = VerboseOutput.IsChecked ?? false;
            copy.LoggingOptions.NoFileSizes = NoFileSizes.IsChecked ?? false;
            copy.LoggingOptions.NoProgress = NoProgress.IsChecked ?? false;
            copy.StopIfDisposing = true;
            return copy;
        }

<<<<<<< HEAD
        private void LoadCommand(RoboCommand copy)
        {
            if (copy == null) return;
            // copy options
            Source.Text = copy.CopyOptions.Source;
            Destination.Text = copy.CopyOptions.Destination;

            // 
            string fileFilterItems = "";
            foreach (string s in copy.CopyOptions.FileFilter)
                fileFilterItems += s;
            FileFilter.Text = fileFilterItems;

            CopySubDirectories.IsChecked = copy.CopyOptions.CopySubdirectories;
            CopySubdirectoriesIncludingEmpty.IsChecked = copy.CopyOptions.CopySubdirectoriesIncludingEmpty;
            Depth.Text = copy.CopyOptions.Depth.ToString();
            EnableRestartMode.IsChecked = copy.CopyOptions.EnableRestartMode;
            EnableBackupMode.IsChecked = copy.CopyOptions.EnableBackupMode;
            EnableRestartModeWithBackupFallback.IsChecked = copy.CopyOptions.EnableRestartModeWithBackupFallback;
            UseUnbufferedIo.IsChecked = copy.CopyOptions.UseUnbufferedIo;
            EnableEfsRawMode.IsChecked = copy.CopyOptions.EnableEfsRawMode;
            CopyFlags.Text = copy.CopyOptions.CopyFlags;
            CopyFilesWithSecurity.IsChecked = copy.CopyOptions.CopyFilesWithSecurity;
            CopyAll.IsChecked = copy.CopyOptions.CopyAll;
            RemoveFileInformation.IsChecked = copy.CopyOptions.RemoveFileInformation;
            FixFileSecurityOnAllFiles.IsChecked = copy.CopyOptions.FixFileSecurityOnAllFiles;
            FixFileTimesOnAllFiles.IsChecked = copy.CopyOptions.FixFileTimesOnAllFiles;
            Purge.IsChecked = copy.CopyOptions.Purge;
            Mirror.IsChecked = copy.CopyOptions.Mirror;
            MoveFiles.IsChecked = copy.CopyOptions.MoveFiles;
            MoveFilesAndDirectories.IsChecked = copy.CopyOptions.MoveFilesAndDirectories;
            AddAttributes.Text = copy.CopyOptions.AddAttributes;
            RemoveAttributes.Text = copy.CopyOptions.RemoveAttributes;
            CreateDirectoryAndFileTree.IsChecked = copy.CopyOptions.CreateDirectoryAndFileTree;
            FatFiles.IsChecked = copy.CopyOptions.FatFiles;
            TurnLongPathSupportOff.IsChecked = copy.CopyOptions.TurnLongPathSupportOff;

            MonitorSourceChangesLimit.Text = copy.CopyOptions.MonitorSourceChangesLimit.ToString();
            MonitorSourceTimeLimit.Text = copy.CopyOptions.MonitorSourceTimeLimit.ToString();

            // select options
            OnlyCopyArchiveFiles.IsChecked = copy.SelectionOptions.OnlyCopyArchiveFiles;
            OnlyCopyArchiveFilesAndResetArchiveFlag.IsChecked = copy.SelectionOptions.OnlyCopyArchiveFilesAndResetArchiveFlag;
            IncludeAttributes.Text = copy.SelectionOptions.IncludeAttributes;
            ExcludeAttributes.Text = copy.SelectionOptions.ExcludeAttributes;
            ExcludeFiles.Text = copy.SelectionOptions.ExcludeFiles;
            ExcludeDirectories.Text = copy.SelectionOptions.ExcludeDirectories;
            ExcludeOlder.IsChecked = copy.SelectionOptions.ExcludeOlder;
            ExcludeJunctionPoints.IsChecked = copy.SelectionOptions.ExcludeJunctionPoints;

            // retry options
            RetryCount.Text = copy.RetryOptions.RetryCount.ToString();
            RetryWaitTime.Text = copy.RetryOptions.RetryWaitTime.ToString();

            // logging options
            VerboseOutput.IsChecked = copy.LoggingOptions.VerboseOutput;
            NoFileSizes.IsChecked = copy.LoggingOptions.NoFileSizes;
            NoProgress.IsChecked = copy.LoggingOptions.NoProgress;
        }

        void DebugMessage(object sender, Debugger.DebugMessageArgs e)
        {
            Console.WriteLine(e.Message);
        }

        public static bool IsInt(string text)
        {
            Regex regex = new Regex("[^0-9]+$", RegexOptions.Compiled);
            return !regex.IsMatch(text);
        }

        #endregion

        #region < Single Job Methods >

=======
        void DebugMessage(object sender, Debugger.DebugMessageArgs e)
        {
            Console.WriteLine(e.Message);
        }

        public static bool IsInt(string text)
        {
            Regex regex = new Regex("[^0-9]+$", RegexOptions.Compiled);
            return !regex.IsMatch(text);
        }

        #endregion

        #region < Single Job Methods >

>>>>>>> d41d408c
        private void StartButton_Click(object sender, RoutedEventArgs e)
        {
            copy = GetCommand(true);
            if (copy == null) return;
            copy.Start();
            OptionsGrid.IsEnabled = false;
            SingleJobExpander_Progress.IsExpanded = true;
            SingleJobExpander_JobHistory.IsExpanded = false;
            SingleJobExpander_Errors.IsExpanded = false;
            SingleJobTab.IsSelected = true;
            SingleJobExpander_Progress.ProgressGrid.IsEnabled = true;
        }

        void copy_OnCommandError(object sender, CommandErrorEventArgs e)
        {
            Dispatcher.BeginInvoke((Action)(() =>
            {
                MessageBox.Show(e.Error);
                OptionsGrid.IsEnabled = true;
                SingleJobExpander_Progress.ProgressGrid.IsEnabled = false;
<<<<<<< HEAD
            }));
        }

        void copy_OnError(object sender, ErrorEventArgs e)
        {
            Dispatcher.BeginInvoke((Action)(() =>
            {
                SingleJobErrors.Insert(0, new FileError { Error = e.Error });
                SingleJobExpander_Errors.Header = string.Format("Errors ({0})", SingleJobErrors.Count);
=======
>>>>>>> d41d408c
            }));
        }

        void copy_OnCommandCompleted(object sender, RoboCommandCompletedEventArgs e)
        {
            Dispatcher.BeginInvoke((Action)(() =>
            {
<<<<<<< HEAD
                OptionsGrid.IsEnabled = true;
                SingleJobExpander_Progress.ProgressGrid.IsEnabled = false;

                var results = e.Results;
                Console.WriteLine("Files copied: " + results.FilesStatistic.Copied);
                Console.WriteLine("Directories copied: " + results.DirectoriesStatistic.Copied);
                SingleJobResults.Add(e.Results);
            }));
        }



        #endregion

        #region < Multi-Job >

        #region < Button Events >

        private void btn_AddToQueue(object sender, RoutedEventArgs e)
        {
            if (!RoboQueue.IsRunning)
            {
                var copy = GetCommand(false);
                if (copy == null) return;
                RoboQueue.AddCommand(copy);
                btnStartJobQueue.IsEnabled = true;
                btnStartJobQueue_Copy.IsEnabled = true;
            }
=======
                SingleJobErrors.Insert(0, new FileError { Error = e.Error });
                SingleJobExpander_Errors.Header = string.Format("Errors ({0})", SingleJobErrors.Count);
            }));
>>>>>>> d41d408c
        }

        private async void btn_StartQueue(object sender, RoutedEventArgs e)
        {
            if (!RoboQueue.IsRunning)
            {
<<<<<<< HEAD
                MultiJobProgressBar_JobsComplete.Value = 0;
                MultiJobProgressBar_JobsComplete.Minimum = 0;
                MultiJobProgressBar_JobsComplete.Maximum = RoboQueue.ListCount;

                btnAddToQueue.IsEnabled = false;
                btnRemoveSelectedJob.IsEnabled = false;
                btnRemoveSelectedJob_Copy.IsEnabled = false;
                btnReplaceSelected.IsEnabled = false;
                btnUPdateSelectedJob_Copy.IsEnabled = false;

                btnStartJobQueue.IsEnabled = true;
                btnStartJobQueue.Content = "Stop Queued Jobs";

                btnStartJobQueue_Copy.IsEnabled = true;
                btnStartJobQueue_Copy.Content = "Stop Queued Jobs";

                btnPauseQueue.IsEnabled = true;

                RoboQueueProgressStackPanel.Children.Clear();

                MultiJobProgressTab.IsSelected = true;
                MultiJobExpander_Progress.IsExpanded = true;

                if (chkListOnly.IsChecked == true)
                    await RoboQueue.StartAll_ListOnly();
                else
                    await RoboQueue.StartAll();

                btnPauseQueue.IsEnabled = false;
                btnAddToQueue.Content = "Add to Queue";
                btnStartJobQueue.Content = "Start Queued Jobs";
                btnStartJobQueue_Copy.Content = "Start Queued Jobs";

                btnAddToQueue.IsEnabled = true;
                btnRemoveSelectedJob.IsEnabled = true;
                btnRemoveSelectedJob_Copy.IsEnabled = true;
                btnReplaceSelected.IsEnabled = true;
                btnUPdateSelectedJob_Copy.IsEnabled = true;

            }
            else
                RoboQueue.StopAll();
        }

        private void btn_PauseResumeQueue(object sender, RoutedEventArgs e)
        {
            if (!RoboQueue.IsPaused)
            {
                RoboQueue.PauseAll();
                btnPauseQueue.Content = "Resume Job Queue";
            }
            else
            {
                RoboQueue.ResumeAll();
                btnPauseQueue.Content = "Pause Job Queue";
            }
        }
=======
                OptionsGrid.IsEnabled = true;
                SingleJobExpander_Progress.ProgressGrid.IsEnabled = false;

                var results = e.Results;
                Console.WriteLine("Files copied: " + results.FilesStatistic.Copied);
                Console.WriteLine("Directories copied: " + results.DirectoriesStatistic.Copied);
                SingleJobResults.Add(e.Results);
            }));
        }



        #endregion

        #region < Options Page >
>>>>>>> d41d408c

        /// <summary>
        /// Remove RoboCommand from the list
        /// </summary>
        private void btn_RemoveSelected(object sender, RoutedEventArgs e)
        {
            var cmd = (RoboCommand)ListBox_RoboQueueJobs_MultiJobPage.SelectedItem;
            RoboQueue.RemoveCommand(cmd);
        }

        /// <summary>
        /// Load into Options Page
        /// </summary>
        private void btn_LoadSelected(object sender, RoutedEventArgs e)
        {
            LoadCommand((RoboCommand)ListBox_RoboQueueJobs_MultiJobPage.SelectedItem);
        }

        /// <summary>
        /// Replace item in list with new RoboCommand
        /// </summary>
        private void btn_ReplaceSelected(object sender, RoutedEventArgs e)
        {
            int i = ListBox_RoboQueueJobs_MultiJobPage.SelectedIndex;
            if (i >= 0)
                RoboQueue.ReplaceCommand(GetCommand(false), i);
            else
                RoboQueue.AddCommand(GetCommand(false));
        }

        #endregion

        #region < Progress Estimator >

        private void RoboQueue_OnProgressEstimatorCreated(RoboQueue sender, Results.ProgressEstimatorCreatedEventArgs e)
        {
            e.ResultsEstimate.DirectoriesStatistic.OnTotalChanged += DirectoriesStatistic_PropertyChanged;
            e.ResultsEstimate.FilesStatistic.OnTotalChanged += FilesStatistic_PropertyChanged;
            e.ResultsEstimate.BytesStatistic.OnTotalChanged += BytesStatistic_PropertyChanged;
        }

        private void DirectoriesStatistic_PropertyChanged(Results.Statistic sender, System.ComponentModel.PropertyChangedEventArgs e) => UpdateLabel(ProgressEstimator_Directories, sender);
        private void FilesStatistic_PropertyChanged(Results.Statistic sender, System.ComponentModel.PropertyChangedEventArgs e) => UpdateLabel(ProgressEstimator_Files, sender);
        private void BytesStatistic_PropertyChanged(Results.Statistic sender, System.ComponentModel.PropertyChangedEventArgs e) => UpdateLabel(ProgressEstimator_Bytes, sender);

        private void UpdateLabel(TextBlock lbl, RoboSharp.Results.Statistic stat)
        {
            Dispatcher.Invoke(() =>
            {
                lbl.Text = stat?.ToString(true, true, "\n", true) ?? "";
            });
        }

        #endregion

        #region < RoboQueue & Command Events >

        private void UpdateCommandsRunningBox()
        {
            Dispatcher.Invoke(() => MultiJob_JobRunningCount.Text = $"{RoboQueue.JobsCurrentlyRunning}");
        }

        /// <summary>
        /// Add MultiJob_CommandProgressIndicator to window
        /// </summary>
        private void RoboQueue_OnCommandStarted(RoboQueue sender, RoboQueue.CommandStartedEventArgs e)
        {
            Dispatcher.Invoke(() =>
            {
                RoboQueueProgressStackPanel.Children.Add(new MultiJob_CommandProgressIndicator(e.Command));
            });
            UpdateCommandsRunningBox();
        }

        /// <summary>
        /// Disable associated MultiJob_CommandProgressIndicator to window
        /// </summary>
        private void RoboQueue_OnCommandCompleted(RoboCommand sender, RoboCommandCompletedEventArgs e)
        {
            UpdateCommandsRunningBox();
            Dispatcher.Invoke(() =>
            {
                MultiJob_JobsCompleteXofY.Text = $"{RoboQueue.JobsComplete} of {RoboQueue.ListCount}";
                MultiJobProgressBar_JobsComplete.Value = RoboQueue.JobsComplete;
            });
        }

        /// <summary>
        /// Removes unneeded FirstMultiProgressExpander controls
        /// </summary>
        private void RoboQueue_CollectionChanged(object sender, System.Collections.Specialized.NotifyCollectionChangedEventArgs e)
        {
            Dispatcher.Invoke(() =>
            {
                if (e.Action == System.Collections.Specialized.NotifyCollectionChangedAction.Reset)
                {
                    // Remove all FirstMultiProgressExpander
                    RoboQueueProgressStackPanel.Children.Clear();
                }
                else if (e.Action == System.Collections.Specialized.NotifyCollectionChangedAction.Remove)
                {
                    //Remove associated MultiJob_CommandProgressIndicator
                    var PBars = RoboQueueProgressStackPanel.Children.OfType<MultiJob_CommandProgressIndicator>();
                    foreach (var element in PBars)
                    {
                        if (e.OldItems.Contains(element.Command))
                            RoboQueueProgressStackPanel.Children.Remove(element);
                        break;
                    }
                }
            });
        }

        /// <summary>
        /// Log the Error to the Errors expander
        /// </summary>
        private void RoboQueue_OnError(RoboCommand sender, ErrorEventArgs e)
        {
            Dispatcher.BeginInvoke((Action)(() =>
            {
                MultiJobErrors.Insert(0, new FileError { Error = e.Error });
                MultiJobExpander_Errors.Header = string.Format("Errors ({0})", MultiJobErrors.Count);
            }));
        }

        /// <summary>
        /// 
        /// </summary>
        /// <remarks>
        /// Occurs while a command is starting prior to Robocopy starting (for example, due to missing source location), but won't break the entire RoboQueue. 
        /// That single job will just not start, all others will.
        /// </remarks>
        private void RoboQueue_OnCommandError(RoboCommand sender, CommandErrorEventArgs e)
        {
            btn_StartQueue(null, null); // Stop Everything

        }

        /// <summary>
        /// This listener is used to rebind the ListOnly results to the display listbox. 
        /// It had to be done like this due to INotifyCollectionChanged not updating the listbox due to threading issues
        /// </summary>
        private void RoboQueue_ListOnlyResultsUpdated(object sender, Results.ResultListUpdatedEventArgs e)
        {
            MultiJob_ListOnlyResults.BindToList(e.ResultsList);
        }

        /// <summary>
        /// This listener is used to rebind the RunOperation results to the display listbox. 
        /// It had to be done like this due to INotifyCollectionChanged not updating the listbox due to threading issues
        /// </summary>
        private void RoboQueue_RunOperationResultsUpdated(object sender, Results.ResultListUpdatedEventArgs e)
        {
            MultiJob_RunResults.BindToList(e.ResultsList);
        }

        #endregion

        #endregion

        #region < Options Page >

        private void SourceBrowseButton_Click(object sender, RoutedEventArgs e)
        {
            var dialog = new System.Windows.Forms.FolderBrowserDialog();
            System.Windows.Forms.DialogResult result = dialog.ShowDialog();
            Source.Text = dialog.SelectedPath;
        }

        private void DestinationBrowseButton_Click(object sender, RoutedEventArgs e)
        {
            var dialog = new System.Windows.Forms.FolderBrowserDialog();
            System.Windows.Forms.DialogResult result = dialog.ShowDialog();
            Destination.Text = dialog.SelectedPath;
        }

        #endregion

        #region < Form Stuff >

<<<<<<< HEAD
        private void chkListOnly_Checked(object sender, RoutedEventArgs e)
=======
        private void IsNumeric_PreviewTextInput(object sender, TextCompositionEventArgs e)
>>>>>>> d41d408c
        {
            chkListOnly.IsChecked = true;
            chkListOnly_Copy.IsChecked = true;
        }

        private void chkListOnly_UnChecked(object sender, RoutedEventArgs e)
        {
<<<<<<< HEAD
            chkListOnly.IsChecked = false;
            chkListOnly_Copy.IsChecked = false;
        }

        private void MultiJob_ConcurrentAmountChanged(object sender, RoutedEventArgs e)
        {
            RoboQueue.MaxConcurrentJobs = (int)((ComboBox)sender).SelectedItem;
            cmbConcurrentJobs_OptionsPage.SelectedItem = RoboQueue.MaxConcurrentJobs;
            cmbConcurrentJobs_MultiJobPage.SelectedItem = RoboQueue.MaxConcurrentJobs;
        }

        private void RoboQueueListBoxSelectionChanged(object sender, RoutedEventArgs e)
        {
            var LB = (ListBox)sender;
            ListBox_RoboQueueJobs_OptionsPage.SelectedIndex = LB.SelectedIndex;
            ListBox_RoboQueueJobs_MultiJobPage.SelectedIndex = LB.SelectedIndex;
        }

        private void IsNumeric_PreviewTextInput(object sender, TextCompositionEventArgs e)
        {
            e.Handled = !IsInt(e.Text);
        }

        private void IsAttribute_PreviewTextInput(object sender, TextCompositionEventArgs e)
        {
            if (!Regex.IsMatch(e.Text, @"^[a-zA-Z]+$", RegexOptions.Compiled))
                e.Handled = true;
            if ("bcefghijklmnpqrvwxyzBCEFGHIJKLMNPQRVWXYZ".Contains(e.Text))
                e.Handled = true;
            if (((TextBox)sender).Text.Contains(e.Text))
                e.Handled = true;
        }

        private void TabControl_SelectionChanged(object sender, SelectionChangedEventArgs e)
        {

        }
=======
            if (!Regex.IsMatch(e.Text, @"^[a-zA-Z]+$", RegexOptions.Compiled))
                e.Handled = true;
            if ("bcefghijklmnpqrvwxyzBCEFGHIJKLMNPQRVWXYZ".Contains(e.Text))
                e.Handled = true;
            if (((TextBox)sender).Text.Contains(e.Text))
                e.Handled = true;
        }

        private void TabControl_SelectionChanged(object sender, SelectionChangedEventArgs e)
        {

        }

        #endregion
>>>>>>> d41d408c

        #endregion

    }

    public class FileError
    {
        public string Error { get; set; }
    }
}<|MERGE_RESOLUTION|>--- conflicted
+++ resolved
@@ -21,7 +21,6 @@
         private Results.RoboCopyResultsList SingleJobResults = new Results.RoboCopyResultsList();
 
         #endregion
-<<<<<<< HEAD
 
         #region < RoboQueue Fields >
 
@@ -32,11 +31,6 @@
 
         #endregion
 
-=======
-
-
-        private Results.RoboCopyResultsList JobResults = new Results.RoboCopyResultsList();
->>>>>>> d41d408c
         #region < Init >
 
         public MainWindow()
@@ -44,17 +38,12 @@
             InitializeComponent();
             this.Loaded += MainWindow_Loaded;
             this.Closing += MainWindow_Closing;
-<<<<<<< HEAD
-
-=======
->>>>>>> d41d408c
             VersionManager.VersionCheck = VersionManager.VersionCheckType.UseWMI;
             var v = VersionManager.Version;
 
             //UnitTests
             new ObservableListTester().RunTest(); // Test ObservableList works properly
 
-<<<<<<< HEAD
             //Button Setup
             btnAddToQueue.IsEnabled = true;
             btnStartJobQueue.IsEnabled = false;
@@ -90,11 +79,6 @@
             RoboQueue.CollectionChanged += RoboQueue_CollectionChanged;
             //RoboQueue.OnCopyProgressChanged += copy_OnCopyProgressChanged; // Not In Use for this project -> See MultiJob_CommandProgressIndicator
             //RoboQueue.OnFileProcessed += RoboQueue_OnFileProcessed; // Not In Use for this project -> See MultiJob_CommandProgressIndicator
-=======
-            //Setup SingleJob Tab
-            SingleJobExpander_JobHistory.BindToList(SingleJobResults);
-            SingleJobErrorGrid.ItemsSource = SingleJobErrors;
->>>>>>> d41d408c
         }
 
         private void MainWindow_Loaded(object sender, RoutedEventArgs e)
@@ -112,15 +96,9 @@
         }
 
         #endregion
-<<<<<<< HEAD
 
         #region < Shared Methods >
 
-=======
-
-        #region < Shared Methods >
-
->>>>>>> d41d408c
         private RoboCommand GetCommand(bool BindEvents)
         {
             Debugger.Instance.DebugMessageEvent += DebugMessage;
@@ -208,7 +186,6 @@
             return copy;
         }
 
-<<<<<<< HEAD
         private void LoadCommand(RoboCommand copy)
         {
             if (copy == null) return;
@@ -284,23 +261,6 @@
 
         #region < Single Job Methods >
 
-=======
-        void DebugMessage(object sender, Debugger.DebugMessageArgs e)
-        {
-            Console.WriteLine(e.Message);
-        }
-
-        public static bool IsInt(string text)
-        {
-            Regex regex = new Regex("[^0-9]+$", RegexOptions.Compiled);
-            return !regex.IsMatch(text);
-        }
-
-        #endregion
-
-        #region < Single Job Methods >
-
->>>>>>> d41d408c
         private void StartButton_Click(object sender, RoutedEventArgs e)
         {
             copy = GetCommand(true);
@@ -321,7 +281,6 @@
                 MessageBox.Show(e.Error);
                 OptionsGrid.IsEnabled = true;
                 SingleJobExpander_Progress.ProgressGrid.IsEnabled = false;
-<<<<<<< HEAD
             }));
         }
 
@@ -331,8 +290,6 @@
             {
                 SingleJobErrors.Insert(0, new FileError { Error = e.Error });
                 SingleJobExpander_Errors.Header = string.Format("Errors ({0})", SingleJobErrors.Count);
-=======
->>>>>>> d41d408c
             }));
         }
 
@@ -340,7 +297,6 @@
         {
             Dispatcher.BeginInvoke((Action)(() =>
             {
-<<<<<<< HEAD
                 OptionsGrid.IsEnabled = true;
                 SingleJobExpander_Progress.ProgressGrid.IsEnabled = false;
 
@@ -369,18 +325,12 @@
                 btnStartJobQueue.IsEnabled = true;
                 btnStartJobQueue_Copy.IsEnabled = true;
             }
-=======
-                SingleJobErrors.Insert(0, new FileError { Error = e.Error });
-                SingleJobExpander_Errors.Header = string.Format("Errors ({0})", SingleJobErrors.Count);
-            }));
->>>>>>> d41d408c
         }
 
         private async void btn_StartQueue(object sender, RoutedEventArgs e)
         {
             if (!RoboQueue.IsRunning)
             {
-<<<<<<< HEAD
                 MultiJobProgressBar_JobsComplete.Value = 0;
                 MultiJobProgressBar_JobsComplete.Minimum = 0;
                 MultiJobProgressBar_JobsComplete.Maximum = RoboQueue.ListCount;
@@ -438,23 +388,6 @@
                 btnPauseQueue.Content = "Pause Job Queue";
             }
         }
-=======
-                OptionsGrid.IsEnabled = true;
-                SingleJobExpander_Progress.ProgressGrid.IsEnabled = false;
-
-                var results = e.Results;
-                Console.WriteLine("Files copied: " + results.FilesStatistic.Copied);
-                Console.WriteLine("Directories copied: " + results.DirectoriesStatistic.Copied);
-                SingleJobResults.Add(e.Results);
-            }));
-        }
-
-
-
-        #endregion
-
-        #region < Options Page >
->>>>>>> d41d408c
 
         /// <summary>
         /// Remove RoboCommand from the list
@@ -635,11 +568,7 @@
 
         #region < Form Stuff >
 
-<<<<<<< HEAD
         private void chkListOnly_Checked(object sender, RoutedEventArgs e)
-=======
-        private void IsNumeric_PreviewTextInput(object sender, TextCompositionEventArgs e)
->>>>>>> d41d408c
         {
             chkListOnly.IsChecked = true;
             chkListOnly_Copy.IsChecked = true;
@@ -647,7 +576,6 @@
 
         private void chkListOnly_UnChecked(object sender, RoutedEventArgs e)
         {
-<<<<<<< HEAD
             chkListOnly.IsChecked = false;
             chkListOnly_Copy.IsChecked = false;
         }
@@ -685,22 +613,6 @@
         {
 
         }
-=======
-            if (!Regex.IsMatch(e.Text, @"^[a-zA-Z]+$", RegexOptions.Compiled))
-                e.Handled = true;
-            if ("bcefghijklmnpqrvwxyzBCEFGHIJKLMNPQRVWXYZ".Contains(e.Text))
-                e.Handled = true;
-            if (((TextBox)sender).Text.Contains(e.Text))
-                e.Handled = true;
-        }
-
-        private void TabControl_SelectionChanged(object sender, SelectionChangedEventArgs e)
-        {
-
-        }
-
-        #endregion
->>>>>>> d41d408c
 
         #endregion
 
