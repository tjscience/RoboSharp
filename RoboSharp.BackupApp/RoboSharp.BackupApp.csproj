﻿<?xml version="1.0" encoding="utf-8"?>
<Project ToolsVersion="12.0" DefaultTargets="Build" xmlns="http://schemas.microsoft.com/developer/msbuild/2003">
  <Import Project="$(MSBuildExtensionsPath)\$(MSBuildToolsVersion)\Microsoft.Common.props" Condition="Exists('$(MSBuildExtensionsPath)\$(MSBuildToolsVersion)\Microsoft.Common.props')" />
  <PropertyGroup>
    <Configuration Condition=" '$(Configuration)' == '' ">Debug</Configuration>
    <Platform Condition=" '$(Platform)' == '' ">AnyCPU</Platform>
    <ProjectGuid>{5DB0CD4C-E049-4257-ABBB-C61F11413A0E}</ProjectGuid>
    <OutputType>WinExe</OutputType>
    <AppDesignerFolder>Properties</AppDesignerFolder>
    <RootNamespace>RoboSharp.BackupApp</RootNamespace>
    <AssemblyName>RoboSharp.BackupApp</AssemblyName>
    <TargetFrameworkVersion>v4.5</TargetFrameworkVersion>
    <FileAlignment>512</FileAlignment>
    <ProjectTypeGuids>{60dc8134-eba5-43b8-bcc9-bb4bc16c2548};{FAE04EC0-301F-11D3-BF4B-00C04F79EFBC}</ProjectTypeGuids>
    <WarningLevel>4</WarningLevel>
    <SccProjectName>SAK</SccProjectName>
    <SccLocalPath>SAK</SccLocalPath>
    <SccAuxPath>SAK</SccAuxPath>
    <SccProvider>SAK</SccProvider>
  </PropertyGroup>
  <PropertyGroup Condition=" '$(Configuration)|$(Platform)' == 'Debug|AnyCPU' ">
    <PlatformTarget>AnyCPU</PlatformTarget>
    <DebugSymbols>true</DebugSymbols>
    <DebugType>full</DebugType>
    <Optimize>false</Optimize>
    <OutputPath>bin\Debug\</OutputPath>
    <DefineConstants>DEBUG;TRACE</DefineConstants>
    <ErrorReport>prompt</ErrorReport>
    <WarningLevel>4</WarningLevel>
    <DocumentationFile>
    </DocumentationFile>
  </PropertyGroup>
  <PropertyGroup Condition=" '$(Configuration)|$(Platform)' == 'Release|AnyCPU' ">
    <PlatformTarget>AnyCPU</PlatformTarget>
    <DebugType>pdbonly</DebugType>
    <Optimize>true</Optimize>
    <OutputPath>bin\Release\</OutputPath>
    <DefineConstants>TRACE</DefineConstants>
    <ErrorReport>prompt</ErrorReport>
    <WarningLevel>4</WarningLevel>
  </PropertyGroup>
  <PropertyGroup>
    <ApplicationManifest>app.manifest</ApplicationManifest>
  </PropertyGroup>
  <ItemGroup>
    <Reference Include="System" />
    <Reference Include="System.Data" />
    <Reference Include="System.Management" />
    <Reference Include="System.Windows.Forms" />
    <Reference Include="System.Xml" />
    <Reference Include="Microsoft.CSharp" />
    <Reference Include="System.Core" />
    <Reference Include="System.Xml.Linq" />
    <Reference Include="System.Data.DataSetExtensions" />
    <Reference Include="System.Xaml">
      <RequiredTargetFramework>4.0</RequiredTargetFramework>
    </Reference>
    <Reference Include="WindowsBase" />
    <Reference Include="PresentationCore" />
    <Reference Include="PresentationFramework" />
  </ItemGroup>
  <ItemGroup>
    <ApplicationDefinition Include="App.xaml">
      <Generator>MSBuild:Compile</Generator>
      <SubType>Designer</SubType>
    </ApplicationDefinition>
    <Page Include="JobHistoryExpander.xaml">
      <Generator>MSBuild:Compile</Generator>
      <SubType>Designer</SubType>
    </Page>
    <Page Include="MainWindow.xaml">
      <Generator>MSBuild:Compile</Generator>
      <SubType>Designer</SubType>
    </Page>
    <Compile Include="App.xaml.cs">
      <DependentUpon>App.xaml</DependentUpon>
      <SubType>Code</SubType>
    </Compile>
    <Compile Include="ObservableListTester.cs" />
    <Compile Include="JobHistoryExpander.xaml.cs">
      <DependentUpon>JobHistoryExpander.xaml</DependentUpon>
    </Compile>
    <Compile Include="MainWindow.xaml.cs">
      <DependentUpon>MainWindow.xaml</DependentUpon>
      <SubType>Code</SubType>
    </Compile>
    <Page Include="JobHistoryExpander_SingleJob.xaml">
      <Generator>MSBuild:Compile</Generator>
      <SubType>Designer</SubType>
    </Page>
    <Page Include="MultiJob_CommandProgressIndicator.xaml">
      <SubType>Designer</SubType>
      <Generator>MSBuild:Compile</Generator>
    </Page>
  </ItemGroup>
  <ItemGroup>
<<<<<<< HEAD
    <Compile Include="JobHistoryExpander_SingleJob.xaml.cs">
      <DependentUpon>JobHistoryExpander_SingleJob.xaml</DependentUpon>
    </Compile>
    <Compile Include="MultiJob_CommandProgressIndicator.xaml.cs">
      <DependentUpon>MultiJob_CommandProgressIndicator.xaml</DependentUpon>
    </Compile>
=======
    <Compile Include="ObservableListTester.cs" />
>>>>>>> bc32f49b
    <Compile Include="Properties\AssemblyInfo.cs">
      <SubType>Code</SubType>
    </Compile>
    <Compile Include="Properties\Resources.Designer.cs">
      <AutoGen>True</AutoGen>
      <DesignTime>True</DesignTime>
      <DependentUpon>Resources.resx</DependentUpon>
    </Compile>
    <Compile Include="Properties\Settings.Designer.cs">
      <AutoGen>True</AutoGen>
      <DependentUpon>Settings.settings</DependentUpon>
      <DesignTimeSharedInput>True</DesignTimeSharedInput>
    </Compile>
    <EmbeddedResource Include="Properties\Resources.resx">
      <Generator>ResXFileCodeGenerator</Generator>
      <LastGenOutput>Resources.Designer.cs</LastGenOutput>
    </EmbeddedResource>
    <None Include="app.manifest" />
    <None Include="packages.config" />
    <None Include="Properties\Settings.settings">
      <Generator>SettingsSingleFileGenerator</Generator>
      <LastGenOutput>Settings.Designer.cs</LastGenOutput>
    </None>
    <AppDesigner Include="Properties\" />
  </ItemGroup>
  <ItemGroup>
    <None Include="App.config" />
  </ItemGroup>
  <ItemGroup>
    <ProjectReference Include="..\RoboSharp\RoboSharp.csproj">
      <Project>{8185f775-00ef-4f28-98bc-6b3f8944c23a}</Project>
      <Name>RoboSharp</Name>
    </ProjectReference>
  </ItemGroup>
  <Import Project="$(MSBuildToolsPath)\Microsoft.CSharp.targets" />
  <!-- To modify your build process, add your task inside one of the targets below and uncomment it. 
       Other similar extension points exist, see Microsoft.Common.targets.
  <Target Name="BeforeBuild">
  </Target>
  <Target Name="AfterBuild">
  </Target>
  -->
</Project><|MERGE_RESOLUTION|>--- conflicted
+++ resolved
@@ -94,16 +94,13 @@
     </Page>
   </ItemGroup>
   <ItemGroup>
-<<<<<<< HEAD
     <Compile Include="JobHistoryExpander_SingleJob.xaml.cs">
       <DependentUpon>JobHistoryExpander_SingleJob.xaml</DependentUpon>
     </Compile>
     <Compile Include="MultiJob_CommandProgressIndicator.xaml.cs">
       <DependentUpon>MultiJob_CommandProgressIndicator.xaml</DependentUpon>
     </Compile>
-=======
     <Compile Include="ObservableListTester.cs" />
->>>>>>> bc32f49b
     <Compile Include="Properties\AssemblyInfo.cs">
       <SubType>Code</SubType>
     </Compile>
