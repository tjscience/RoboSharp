--- conflicted
+++ resolved
@@ -254,8 +254,6 @@
                     <CheckBox x:Name="chkListOnly" Content="ListOnly Mode" HorizontalAlignment="Left" Margin="324,460,0,0" VerticalAlignment="Top" Checked="chkListOnly_Checked" Unchecked="chkListOnly_UnChecked" Grid.Column="1"/>
                     <ComboBox x:Name="cmbConcurrentJobs_OptionsPage" HorizontalAlignment="Left" Margin="471,494,0,0" VerticalAlignment="Top" Width="40" SelectionChanged="MultiJob_ConcurrentAmountChanged" Grid.Column="1"/>
                     <Label x:Name="lbloncurrentJobs" Content="Commands to run at once (0 = all):" HorizontalAlignment="Left" Margin="271,490,0,0" VerticalAlignment="Top" Grid.Column="1"/>
-
-<<<<<<< HEAD
                 </Grid>
             </TabItem>
             <!-- Single-Job Tab -->
@@ -360,21 +358,6 @@
                             </Expander>
                             <local:JobHistoryExpander x:Name="MultiJob_ListOnlyResults" Header="List-Only Results" RenderTransformOrigin="0.5,0.5"/>
                             <local:JobHistoryExpander x:Name="MultiJob_RunResults" Header="Run Results" RenderTransformOrigin="0.5,0.5"/>
-=======
-                    <Button Content="Backup" HorizontalAlignment="Right" Margin="0,0,20,10" VerticalAlignment="Bottom" Width="75" Click="StartButton_Click" Grid.Column="1"/>
-                </Grid>
-            </TabItem>
-            <!-- Single-Job Tab -->
-            <TabItem x:Name="SingleJobTab" Header="Single Job ( RoboCommand )" HorizontalAlignment="Left" Height="20" VerticalAlignment="Top" Width="Auto" Margin="0,0,0,0">
-                <Grid x:Name="SingleJobTabGrid" Background="#FFE5E5E5">
-                    <ScrollViewer HorizontalAlignment="Center" Height="Auto" Margin="0,10,5,0" VerticalAlignment="Top" Width="693" Grid.ColumnSpan="4">
-                        <StackPanel>
-                            <local:MultiJob_CommandProgressIndicator x:Name="SingleJobExpander_Progress" RenderTransformOrigin="0.5,0.5" Background="LightBlue"/>
-                            <Expander x:Name="SingleJobExpander_Errors" Background="LightGreen" Header="Errors">
-                                <DataGrid x:Name="SingleJobErrorGrid" MinHeight="100" Margin="10"/>
-                            </Expander>
-                            <local:JobHistoryExpander x:Name="SingleJobExpander_JobHistory" RenderTransformOrigin="0.5,0.5"/>
->>>>>>> d41d408c
                         </StackPanel>
                     </ScrollViewer>
                 </Grid>
