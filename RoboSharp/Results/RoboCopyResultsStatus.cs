--- conflicted
+++ resolved
@@ -47,33 +47,7 @@
         }
 
     }
-<<<<<<< HEAD
-
-    /// <summary>
-    /// Read-Only interface for <see cref="RoboCopyCombinedExitStatus"/>
-    /// </summary>
-    public interface IRoboCopyCombinedExitStatus : INotifyPropertyChanged, ICloneable
-    {
-        /// <inheritdoc cref="RoboCopyCombinedExitStatus.WasCancelled"/>
-        bool WasCancelled { get; }
-
-        /// <inheritdoc cref="RoboCopyCombinedExitStatus.AnyNoCopyNoError"/>
-        bool AnyNoCopyNoError { get; }
-
-        /// <inheritdoc cref="RoboCopyCombinedExitStatus.AnyWasCancelled"/>
-        bool AnyWasCancelled { get; }
-
-        /// <inheritdoc cref="RoboCopyCombinedExitStatus.AllSuccessful"/>
-        bool AllSuccessful { get; }
-
-        /// <inheritdoc cref="RoboCopyCombinedExitStatus.AllSuccessful_WithWarnings"/>
-        bool AllSuccessful_WithWarnings { get; }
-
-    }
-
-=======
     
->>>>>>> d41d408c
     /// <summary>
     /// Represents the combination of multiple Exit Statuses
     /// </summary>
