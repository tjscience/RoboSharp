--- conflicted
+++ resolved
@@ -37,86 +37,8 @@
 
         #region < Counters in case cancellation >
 
-<<<<<<< HEAD
-        //Counters used to generate statistics if job is cancelled 
-
-        private long TotalDirs { get; set; } = 0;
-        private long TotalDirs_Copied { get; set; } = 0;
-        private long TotalDirs_Skipped { get; set; } = 0;
-        private long TotalDirs_Extras { get; set; } = 0;
-
-        private long TotalFiles { get; set; } = 0;
-        private long TotalFiles_Copied { get; set; } = 0;
-        private long TotalFiles_Skipped { get; set; } = 0;
-        private long TotalFiles_Extras { get; set; } = 0;
-        private long TotalFiles_Mismatch { get; set; } = 0;
-        private long TotalFiles_Failed { get; set; } = 0;
-
-        private long TotalBytes { get; set; } = 0;
-        private long TotalBytes_Copied { get; set; } = 0;
-        private long TotalBytes_Failed { get; set; } = 0;
-        private long TotalBytes_Skipped { get; set; } = 0;
-        private long TotalBytes_Extra { get; set; } = 0;
-        private long TotalBytes_MisMatch { get; set; } = 0;
-
-        private bool SkippingFile;
-        private bool CopyOpStarted;
-        internal ProcessedFileInfo CurrentDir;
-        internal ProcessedFileInfo CurrentFile;
-
-        // Methods to add to internal counters -> created as methods to allow inline null check since results?.TotalDirs++; won't compile
-        /// <summary>Increment <see cref="TotalDirs"/></summary>
-        internal void AddDir(ProcessedFileInfo currentDir, bool CopyOperation)
-        {
-            TotalDirs++;
-            CurrentDir = currentDir;
-            if (currentDir.FileClass == Config.LogParsing_ExistingDir) { /* No Action */ }
-            else if (currentDir.FileClass == Config.LogParsing_NewDir) { if (CopyOperation) TotalDirs_Copied++; }
-            else if (currentDir.FileClass == Config.LogParsing_ExtraDir) TotalDirs_Extras++;
-            else
-            {
-                
-            }
-        }
-
-        /// <summary>Increment <see cref="TotalFiles"/></summary>
-        internal void AddFile(ProcessedFileInfo currentFile, bool CopyOperation)
-        {
-            TotalFiles++;
-            if (SkippingFile)
-            {
-                TotalFiles_Skipped++;
-                TotalBytes_Skipped += CurrentFile?.Size ?? 0;
-            }
-            CurrentFile = currentFile;
-            TotalBytes += currentFile.Size;
-            SkippingFile = false;
-            CopyOpStarted = false;
-
-            // EXTRA FILES
-            if (currentFile.FileClass == Config.LogParsing_ExtraFile)
-            {
-                TotalFiles_Extras++;
-                TotalBytes_Extra += CurrentFile.Size;
-            }
-
-            //MisMatch
-            else if (currentFile.FileClass == Config.LogParsing_MismatchFile)
-            {
-                TotalFiles_Mismatch++;
-                TotalBytes_MisMatch += CurrentFile.Size;
-            }
-
-            //Failed Files
-            else if (currentFile.FileClass == Config.LogParsing_FailedFile)
-            {
-                TotalFiles_Failed++;
-                TotalBytes_Failed += currentFile.Size;
-            }
-=======
         /// <inheritdoc cref="ProgressEstimator"/>
         internal ProgressEstimator Estimator { get; }
->>>>>>> 68ee00de
 
         /// <inheritdoc cref="ProgressEstimator.AddDir(ProcessedFileInfo, bool)"/>
         internal void AddDir(ProcessedFileInfo currentDir, bool CopyOperation) => Estimator.AddDir(currentDir, CopyOperation);
