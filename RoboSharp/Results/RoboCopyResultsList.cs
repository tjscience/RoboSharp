--- conflicted
+++ resolved
@@ -5,87 +5,13 @@
 using System.Collections.ObjectModel;
 using System.Collections.Specialized;
 using System.ComponentModel;
-<<<<<<< HEAD
-=======
 using RoboSharp.EventArgObjects;
 using RoboSharp.Interfaces;
->>>>>>> d41d408c
 using StatType = RoboSharp.Results.Statistic.StatType;
 
 namespace RoboSharp.Results
 {
     /// <summary>
-<<<<<<< HEAD
-    /// Interface to provide Read-Only access to a <see cref="RoboCopyResultsList"/>
-    /// </summary>
-    public interface IRoboCopyResultsList : IEnumerable<RoboCopyResults>, ICloneable
-    {
-        #region < Properties >
-
-        /// <summary> Sum of all DirectoryStatistics objects </summary>
-        IStatistic DirectoriesStatistic { get; }
-
-        /// <summary> Sum of all ByteStatistics objects </summary>
-        IStatistic BytesStatistic { get; }
-
-        /// <summary> Sum of all FileStatistics objects </summary>
-        IStatistic FilesStatistic { get; }
-
-        /// <summary> Average of all SpeedStatistics objects </summary>
-        ISpeedStatistic SpeedStatistic { get; }
-
-        /// <summary> Sum of all RoboCopyExitStatus objects </summary>
-        IRoboCopyCombinedExitStatus Status { get; }
-
-        /// <inheritdoc cref="List{T}.Count"/>
-        int Count { get; }
-        
-        #endregion
-
-        #region < Methods >
-
-        /// <summary>
-        /// Get a snapshot of the ByteStatistics objects from this list.
-        /// </summary>
-        /// <returns>New array of the ByteStatistic objects</returns>
-        IStatistic[] GetByteStatistics();
-
-        /// <summary>
-        /// Get a snapshot of the DirectoriesStatistic objects from this list.
-        /// </summary>
-        /// <returns>New array of the DirectoriesStatistic objects</returns>
-        IStatistic[] GetDirectoriesStatistics();
-
-        /// <summary>
-        /// Get a snapshot of the FilesStatistic objects from this list.
-        /// </summary>
-        /// <returns>New array of the FilesStatistic objects</returns>
-        IStatistic[] GetFilesStatistics();
-
-        /// <summary>
-        /// Get a snapshot of the FilesStatistic objects from this list.
-        /// </summary>
-        /// <returns>New array of the FilesStatistic objects</returns>
-        RoboCopyExitStatus[] GetStatuses();
-
-        /// <summary>
-        /// Get a snapshot of the FilesStatistic objects from this list.
-        /// </summary>
-        /// <returns>New array of the FilesStatistic objects</returns>
-        ISpeedStatistic[] GetSpeedStatistics();
-
-        /// <summary>
-        /// Copy the values within the list to a new object
-        /// </summary>
-        /// <returns>new <see cref="RoboCopyResultsList"/> object</returns>
-        new RoboCopyResultsList Clone();
-
-        #endregion
-    }
-
-    /// <summary>
-=======
->>>>>>> d41d408c
     /// Object used to represent results from multiple <see cref="RoboCommand"/>s. <br/>
     /// As <see cref="RoboCopyResults"/> are added to this object, it will update the Totals and Averages accordingly.
     /// </summary>
@@ -384,25 +310,4 @@
 
     }
 
-<<<<<<< HEAD
-    /// <summary> EventArgs for the <see cref="RoboCopyResultsList.ResultsListUpdated"/> delegate </summary>
-    public class ResultListUpdatedEventArgs : EventArgs
-    {
-        private ResultListUpdatedEventArgs() { }
-
-        /// <summary> Create the EventArgs for the <see cref="RoboCopyResultsList.ResultsListUpdated"/> delegate </summary>
-        /// <param name="list">Results list to present as an interface</param>
-        public ResultListUpdatedEventArgs(IRoboCopyResultsList list)
-        {
-            ResultsList = list;
-        }
-
-        /// <summary>
-        /// Read-Only interface to the List that has been updated.
-        /// </summary>
-        public IRoboCopyResultsList ResultsList { get; }
-    }
-
-=======
->>>>>>> d41d408c
 }
