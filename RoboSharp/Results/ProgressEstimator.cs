--- conflicted
+++ resolved
@@ -8,40 +8,6 @@
 namespace RoboSharp.Results
 {
     /// <summary>
-<<<<<<< HEAD
-    /// Object that provides <see cref="IStatistic"/> objects whose events can be bound to report estimated RoboCommand / RoboQueue progress periodically.
-    /// </summary>
-    public interface IProgressEstimator
-    {
-
-        /// <summary>
-        /// Estimate of current number of directories processed while the job is still running. <br/>
-        /// Estimate is provided by parsing of the LogLines produces by RoboCopy.
-        /// </summary>
-        IStatistic DirectoriesStatistic { get; }
-
-        /// <summary>
-        /// Estimate of current number of files processed while the job is still running. <br/>
-        /// Estimate is provided by parsing of the LogLines produces by RoboCopy.
-        /// </summary>
-        IStatistic FilesStatistic { get; }
-
-        /// <summary>
-        /// Estimate of current number of bytes processed while the job is still running. <br/>
-        /// Estimate is provided by parsing of the LogLines produces by RoboCopy.
-        /// </summary>
-        IStatistic BytesStatistic { get; }
-
-        /// <summary>
-        /// Parse this object's stats into a <see cref="RoboCopyExitCodes"/> enum.
-        /// </summary>
-        RoboCopyExitCodes GetExitCode();
-
-    }
-
-    /// <summary>
-=======
->>>>>>> d41d408c
     /// Object that provides <see cref="IStatistic"/> objects whose events can be bound to report estimated RoboCommand progress periodically.
     /// </summary>
     /// <remarks>
@@ -314,7 +280,6 @@
         private void CalculateByteStat(ProcessedFileInfo currentFile, WhereToAdd whereTo)
         {
             ByteStatsField.Total += currentFile.Size;
-<<<<<<< HEAD
 
             switch (whereTo)
             {
@@ -330,23 +295,6 @@
                     ByteStatsField.Extras += currentFile.Size;
                     break;
 
-=======
-
-            switch (whereTo)
-            {
-                case WhereToAdd.Copied:
-                    ByteStatsField.Copied += currentFile.Size;
-                    break;
-
-                case WhereToAdd.Skipped:
-                    ByteStatsField.Skipped += currentFile.Size;
-                    break;
-
-                case WhereToAdd.Extra:
-                    ByteStatsField.Extras += currentFile.Size;
-                    break;
-
->>>>>>> d41d408c
                 case WhereToAdd.MisMatch:
                     ByteStatsField.Mismatch += currentFile.Size;
                     break;
