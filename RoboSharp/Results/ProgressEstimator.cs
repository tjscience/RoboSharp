--- conflicted
+++ resolved
@@ -169,25 +169,15 @@
             // EXTRA FILES
             if (currentFile.FileClass == Config.LogParsing_ExtraFile)
             {
-<<<<<<< HEAD
-                FileStats.Extras++;
-                ByteStats.Extras += currentFile.Size;
-=======
                 FileStatsField.Extras++;
                 ByteStatsField.Extras += currentFile.Size;
->>>>>>> b568122c
             }
 
             //MisMatch
             else if (currentFile.FileClass == Config.LogParsing_MismatchFile)
             {
-<<<<<<< HEAD
-                FileStats.Mismatch++;
-                ByteStats.Mismatch += currentFile.Size;
-=======
                 FileStatsField.Mismatch++;
                 ByteStatsField.Mismatch += currentFile.Size;
->>>>>>> b568122c
             }
 
             //Failed Files
@@ -201,13 +191,8 @@
             //Identical Files
             else if (currentFile.FileClass == Config.LogParsing_SameFile)
             {
-<<<<<<< HEAD
-                FileStats.Skipped++; //File is the same -> It will be skipped
-                ByteStats.Skipped += currentFile.Size;
-=======
                 FileStatsField.Skipped++; //File is the same -> It will be skipped
                 ByteStatsField.Skipped += currentFile.Size;
->>>>>>> b568122c
                 CurrentFile = null;
             }
 
