﻿using System;
using System.Diagnostics;
using System.Globalization;
using System.IO;
using System.Linq;
using System.Text.RegularExpressions;
using System.Threading;
using System.Threading.Tasks;
using RoboSharp.Interfaces;

namespace RoboSharp
{
    /// <summary>
    /// Wrapper for the RoboCopy process
    /// </summary>
    public class RoboCommand : IDisposable, IRoboCommand
    {
        #region < Constructors >
<<<<<<< HEAD
	
=======

>>>>>>> fa3a3ef8
        /// <summary>Create a new RoboCommand object</summary>
        public RoboCommand() { Init(); }

        /// <inheritdoc cref="Init"/>
        public RoboCommand(string name, bool stopIfDisposing = true)
        {
            Init(name);
        }

        /// <inheritdoc cref="Init"/>
        public RoboCommand(string source, string destination, string name = "", bool stopIfDisposing = true)
        {
            Init(name, stopIfDisposing, source, destination);
        }

        /// <summary>Create a new RoboCommand object</summary>
        /// <param name="name"><inheritdoc cref="Name" path="*"/></param>
        /// <param name="stopIfDisposing"><inheritdoc cref="StopIfDisposing" path="*"/></param>
        /// <param name="source"><inheritdoc cref="RoboSharp.CopyOptions.Source"/></param>
        /// <param name="destination"><inheritdoc cref="RoboSharp.CopyOptions.Destination"/></param>
        private void Init(string name = "", bool stopIfDisposing = false, string source = "", string destination = "")
        {
            Name = name;
            StopIfDisposing = stopIfDisposing;
            CopyOptions.Source = source;
            CopyOptions.Destination = destination;
        }
<<<<<<< HEAD
	
        #endregion 
	
=======

        #endregion

>>>>>>> fa3a3ef8
        #region < Private Vars >

        private Process process;
        private Task backupTask;
        private bool hasError;
        private bool hasExited;
        private bool isPaused;
        private bool isRunning;
        private bool isCancelled;
        private CopyOptions copyOptions = new CopyOptions();
        private SelectionOptions selectionOptions = new SelectionOptions();
        private RetryOptions retryOptions = new RetryOptions();
        private LoggingOptions loggingOptions = new LoggingOptions();
        private RoboSharpConfiguration configuration = new RoboSharpConfiguration();

        private Results.ResultsBuilder resultsBuilder;
        private Results.RoboCopyResults results;

        #endregion Private Vars

        #region < Public Vars >
<<<<<<< HEAD
	
=======

>>>>>>> fa3a3ef8
        /// <summary> ID Tag for the job - Allows consumers to find/sort/remove/etc commands within a list via string comparison</summary>
        public string Name { get; set; }
        /// <summary> Value indicating if process is currently paused </summary>
        public bool IsPaused { get { return isPaused; } }
        /// <summary> Value indicating if process is currently running </summary>
        public bool IsRunning { get { return isRunning; } }
        /// <summary> Value indicating if process was Cancelled </summary>
        public bool IsCancelled { get { return isCancelled; } }
        /// <summary> Get the parameters string passed to RoboCopy based on the current setup </summary>
        public string CommandOptions { get { return GenerateParameters(); } }
        /// <inheritdoc cref="RoboSharp.CopyOptions"/>
        public CopyOptions CopyOptions
        {
            get { return copyOptions; }
            set { copyOptions = value; }
        }
        /// <inheritdoc cref="RoboSharp.SelectionOptions"/>
        public SelectionOptions SelectionOptions
        {
            get { return selectionOptions; }
            set { selectionOptions = value; }
        }
        /// <inheritdoc cref="RoboSharp.RetryOptions"/>
        public RetryOptions RetryOptions
        {
            get { return retryOptions; }
            set { retryOptions = value; }
        }
        /// <inheritdoc cref="RoboSharp.LoggingOptions"/>
        public LoggingOptions LoggingOptions
        {
            get { return loggingOptions; }
            set { loggingOptions = value; }
        }
        /// <inheritdoc cref="RoboSharp.RoboSharpConfiguration"/>
        public RoboSharpConfiguration Configuration
        {
            get { return configuration; }
        }

        /// <summary>
        /// Value indicating if the process should be killed when the <see cref="Dispose()"/> method is called. <br/>
        /// For example, if the RoboCopy process should exit when the program exits, this should be set to TRUE.
        /// </summary>
        public bool StopIfDisposing { get; set; }

        #endregion Public Vars

        #region < Events >

        /// <summary>Handles <see cref="OnFileProcessed"/></summary>
        public delegate void FileProcessedHandler(RoboCommand sender, FileProcessedEventArgs e);
        /// <summary>Occurs each time a new item has started processing</summary>
        public event FileProcessedHandler OnFileProcessed;

        /// <summary>Handles <see cref="OnCommandError"/></summary>
        public delegate void CommandErrorHandler(RoboCommand sender, CommandErrorEventArgs e);
        /// <summary>Occurs when an error occurs while generating the command</summary>
        public event CommandErrorHandler OnCommandError;

        /// <summary>Handles <see cref="OnError"/></summary>
        public delegate void ErrorHandler(RoboCommand sender, ErrorEventArgs e);
        /// <summary>Occurs an error is detected by RoboCopy </summary>
        public event ErrorHandler OnError;

        /// <summary>Handles <see cref="OnCommandCompleted"/></summary>
        public delegate void CommandCompletedHandler(RoboCommand sender, RoboCommandCompletedEventArgs e);
        /// <summary>Occurs when the command exits</summary>
        public event CommandCompletedHandler OnCommandCompleted;

        /// <summary>Handles <see cref="OnCopyProgressChanged"/></summary>
        public delegate void CopyProgressHandler(RoboCommand sender, CopyProgressEventArgs e);
        /// <summary>Occurs each time the current item's progress is updated</summary>
        public event CopyProgressHandler OnCopyProgressChanged;

        #endregion

        void process_OutputDataReceived(object sender, DataReceivedEventArgs e)
        {
            resultsBuilder?.AddOutput(e.Data);

            if (e.Data == null)
                return;
            var data = e.Data.Trim().Replace("\0", "");
            if (data.IsNullOrWhiteSpace())
                return;

            if (data.EndsWith("%", StringComparison.Ordinal))
            {
                // copy progress data
                if (data == "100%") resultsBuilder?.AddFileCopied(); else resultsBuilder?.SetCopyOpStarted();
                OnCopyProgressChanged?.Invoke(this, new CopyProgressEventArgs(Convert.ToDouble(data.Replace("%", ""), CultureInfo.InvariantCulture)));
            }
            else
            {
                //Parse the string to determine which event to raise
                var splitData = data.Split(new char[] { '\t' }, StringSplitOptions.RemoveEmptyEntries);
<<<<<<< HEAD

                if (splitData.Length == 2) // Directory
                {
                    // Regex to parse the string for FileCount, Path, and Type (Description)
                    Regex DirRegex = new Regex("^(?<Type>\\*?[a-zA-Z]{0,10}\\s?[a-zA-Z]{0,3})\\s*(?<FileCount>[-]{0,1}[0-9]{1,100})\\t(?<Path>.+)", RegexOptions.Compiled | RegexOptions.ExplicitCapture);

                    var file = new ProcessedFileInfo();
                    file.FileClassType = FileClassType.NewDir;

                    if (DirRegex.IsMatch(data))
=======

                if (splitData.Length == 2) // Directory
                {
                    if (OnFileProcessed != null)
>>>>>>> fa3a3ef8
                    {
                        //New Method - Parsed using Regex
                        GroupCollection MatchData = DirRegex.Match(data).Groups;
                        file.FileClass = MatchData["Type"].Value.Trim();
                        if (file.FileClass == "") file.FileClass = configuration.LogParsing_ExistingDir;
                        long.TryParse(MatchData["FileCount"].Value, out long size);
                        file.Size = size;
                        file.Name = MatchData["Path"].Value.Trim();
                    }
                    else
                    {
                        //Old Method -> Left Intact for other language compatibilty / unforseen cases
                        file.FileClass = "New Dir";
                        long.TryParse(splitData[0].Replace("New Dir", "").Trim(), out long size);
                        file.Size = size;
                        file.Name = splitData[1];
                    }
<<<<<<< HEAD

                    resultsBuilder?.AddDir(file, !this.LoggingOptions.ListOnly);
                    OnFileProcessed.Invoke(this, new FileProcessedEventArgs(file));
                }
                else if (splitData.Length == 3) // File
                {
                    var file = new ProcessedFileInfo();
                    file.FileClass = splitData[0].Trim();
                    file.FileClassType = FileClassType.File;
                    long size = 0;
                    long.TryParse(splitData[1].Trim(), out size);
                    file.Size = size;
                    file.Name = splitData[2];
                    resultsBuilder?.AddFile(file, !LoggingOptions.ListOnly);
                    OnFileProcessed.Invoke(this, new FileProcessedEventArgs(file));
                }
                else if (OnError != null && Configuration.ErrorTokenRegex.IsMatch(data)) // Error Message
                {

                    // parse error code
                    var match = Configuration.ErrorTokenRegex.Match(data);
                    string value = match.Groups[1].Value;
                    int parsedValue = Int32.Parse(value);

                    var errorCode = ApplicationConstants.ErrorCodes.FirstOrDefault(x => data.Contains(x.Key));
                    if (errorCode.Key != null)
=======
                }
                else if (splitData.Length == 3) // File
                {
                    if (OnFileProcessed != null)
>>>>>>> fa3a3ef8
                    {
                        OnError(this, new ErrorEventArgs(string.Format("{0}{1}{2}", data, Environment.NewLine, errorCode.Value), parsedValue));
                    }
                }
                else if (OnError != null && Configuration.ErrorTokenRegex.IsMatch(data)) // Error Message
                {
                    // parse error code
                    var match = Configuration.ErrorTokenRegex.Match(data);
                    string value = match.Groups[1].Value;
                    int parsedValue = Int32.Parse(value);

                    var errorCode = ApplicationConstants.ErrorCodes.FirstOrDefault(x => data.Contains(x.Key));
                    if (errorCode.Key != null)
                    {
                        OnError(this, new ErrorEventArgs(string.Format("{0}{1}{2}", data, Environment.NewLine, errorCode.Value), parsedValue));
                    }
                    else
                    {
                        OnError(this, new ErrorEventArgs(data, parsedValue));
                    }
                }
                else if (!data.StartsWith("----------")) // System Message
                {
<<<<<<< HEAD
                    // Do not log errors that have already been logged
                    var errorCode = ApplicationConstants.ErrorCodes.FirstOrDefault(x => data == x.Value);

                    if (errorCode.Key == null)
                    {
                        var file = new ProcessedFileInfo();
                        file.FileClass = "System Message";
                        file.FileClassType = FileClassType.SystemMessage;
                        file.Size = 0;
                        file.Name = data;
                        OnFileProcessed(this, new FileProcessedEventArgs(file));
                    }
                }
            }
        }
        
=======
                    if (OnFileProcessed != null)
                    {
                        // Do not log errors that have already been logged
                        var errorCode = ApplicationConstants.ErrorCodes.FirstOrDefault(x => data == x.Value);

                        if (errorCode.Key == null)
                        {
                            var file = new ProcessedFileInfo();
                            file.FileClass = "System Message";
                            file.FileClassType = FileClassType.SystemMessage;
                            file.Size = 0;
                            file.Name = data;
                            OnFileProcessed(this, new FileProcessedEventArgs(file));
                        }
                    }
                }
            }
        }
    
>>>>>>> fa3a3ef8
    

        /// <summary>Pause execution of the RoboCopy process when <see cref="IsPaused"/> == false</summary>
        public void Pause()
        {
            if (process != null && isPaused == false)
            {
                Debugger.Instance.DebugMessage("RoboCommand execution paused.");
                process.Suspend();
                isPaused = true;
            }
        }

        /// <summary>Resume execution of the RoboCopy process when <see cref="IsPaused"/> == true</summary>
        public void Resume()
        {
            if (process != null && isPaused == true)
            {
                Debugger.Instance.DebugMessage("RoboCommand execution resumed.");
                process.Resume();
                isPaused = false;
            }
        }

#if NET45 || NETSTANDARD2_0 || NETSTANDARD2_1 || NETCOREAPP3_1
        /// <summary>
        /// Start the RoboCopy Process, then return the results.
        /// </summary>
        /// <returns>Returns the RoboCopy results once RoboCopy has finished executing.</returns>        
        /// <inheritdoc cref="Start(string, string, string)"/>
        public async Task<Results.RoboCopyResults> StartAsync(string domain = "", string username = "", string password = "")
        {
            await Start(domain, username, password);
            return GetResults();
        }
#endif

        /// <summary>
        /// Start the RoboCopy Process.
        /// </summary>
        /// <param name="domain"></param>
        /// <param name="username"></param>
        /// <param name="password"></param>
        /// <returns>Returns a task that reports when the RoboCopy process has finished executing.</returns>
        public Task Start(string domain = "", string username = "", string password = "")
        {
            Debugger.Instance.DebugMessage("RoboCommand started execution.");
            hasError = false;
            
            isRunning = true;

            var tokenSource = new CancellationTokenSource();
            CancellationToken cancellationToken = tokenSource.Token;

            resultsBuilder = new Results.ResultsBuilder(this.Configuration);
            results = null;

            #region Check Source and Destination

            #if NET40_OR_GREATER
            // Authentificate on Target Server -- Create user if username is provided, else null
            ImpersonatedUser impersonation = username.IsNullOrWhiteSpace() ? null : impersonation = new ImpersonatedUser(username, domain, password);
            #endif
			
	    // make sure source path is valid
            if (!Directory.Exists(CopyOptions.Source))
            {
                Debugger.Instance.DebugMessage("The Source directory does not exist.");
                hasError = true;
                OnCommandError?.Invoke(this, new CommandErrorEventArgs(new DirectoryNotFoundException("The Source directory does not exist.")));
                Debugger.Instance.DebugMessage("RoboCommand execution stopped due to error.");
                tokenSource.Cancel(true);
            }

            #region Create Destination Directory

            //Check that the Destination Drive is accessible insteead [fixes #106]
            try
            {
                //Check if the destination drive is accessible -> should not cause exception [Fix for #106]
                DirectoryInfo dInfo = new DirectoryInfo(CopyOptions.Destination).Root;
                if (!dInfo.Exists)
                {
                    Debugger.Instance.DebugMessage("The destination drive does not exist.");
                    hasError = true;
                    OnCommandError?.Invoke(this, new CommandErrorEventArgs(new DirectoryNotFoundException("The Destination Drive is invalid.")));
                    Debugger.Instance.DebugMessage("RoboCommand execution stopped due to error.");
                    tokenSource.Cancel(true);
                }
                //If not list only, verify that drive has write access -> should cause exception if no write access [Fix #101]
                if (!LoggingOptions.ListOnly & !hasError)
                {
                    dInfo = Directory.CreateDirectory(CopyOptions.Destination);
                    if (!dInfo.Exists)
                    {
                        Debugger.Instance.DebugMessage("The destination directory does not exist.");
                        hasError = true;
                        OnCommandError?.Invoke(this, new CommandErrorEventArgs(new DirectoryNotFoundException("Unable to create Destination Folder. Check Write Access.")));
                        Debugger.Instance.DebugMessage("RoboCommand execution stopped due to error.");
                        tokenSource.Cancel(true);
                    }
                }
            }
            catch (Exception ex)
            {
                Debugger.Instance.DebugMessage(ex.Message);
                hasError = true;
                OnCommandError?.Invoke(this, new CommandErrorEventArgs("The Destination directory is invalid.", ex));
                Debugger.Instance.DebugMessage("RoboCommand execution stopped due to error.");
                tokenSource.Cancel(true);
            }

            #endregion
			
	    #if NET40_OR_GREATER
            //Dispose Authentification
            impersonation?.Dispose();
            #endif

            #endregion
            
            isRunning = !cancellationToken.IsCancellationRequested;

            backupTask = Task.Factory.StartNew(() =>
            {
                cancellationToken.ThrowIfCancellationRequested();
                process = new Process();

                if (!string.IsNullOrEmpty(domain))
                {
                    Debugger.Instance.DebugMessage(string.Format("RoboCommand running under domain - {0}", domain));
                    process.StartInfo.Domain = domain;
                }

                if (!string.IsNullOrEmpty(username))
                {
                    Debugger.Instance.DebugMessage(string.Format("RoboCommand running under username - {0}", username));
                    process.StartInfo.UserName = username;
                }

                if (!string.IsNullOrEmpty(password))
                {
                    Debugger.Instance.DebugMessage("RoboCommand password entered.");
                    var ssPwd = new System.Security.SecureString();

                    for (int x = 0; x < password.Length; x++)
                    {
                        ssPwd.AppendChar(password[x]);
                    }

                    process.StartInfo.Password = ssPwd;
                }

                Debugger.Instance.DebugMessage("Setting RoboCopy process up...");
                process.StartInfo.UseShellExecute = false;
                process.StartInfo.RedirectStandardOutput = true;
                process.StartInfo.RedirectStandardError = true;
                process.StartInfo.WindowStyle = ProcessWindowStyle.Hidden;
                process.StartInfo.CreateNoWindow = true;
                process.StartInfo.FileName = Configuration.RoboCopyExe;
                resultsBuilder.Source = CopyOptions.Source;
                resultsBuilder.Destination = CopyOptions.Destination;
                resultsBuilder.CommandOptions = GenerateParameters();
                process.StartInfo.Arguments = resultsBuilder.CommandOptions;
                process.OutputDataReceived += process_OutputDataReceived;
                process.ErrorDataReceived += process_ErrorDataReceived;
                process.EnableRaisingEvents = true;
                hasExited = false;
                process.Exited += Process_Exited;
                Debugger.Instance.DebugMessage("RoboCopy process started.");
                process.Start();
                process.BeginOutputReadLine();
                process.BeginErrorReadLine();
                process.WaitForExit();
                results = resultsBuilder.BuildResults(process?.ExitCode ?? -1);
                Debugger.Instance.DebugMessage("RoboCopy process exited.");
            }, cancellationToken, TaskCreationOptions.LongRunning, PriorityScheduler.BelowNormal);

            Task continueWithTask = backupTask.ContinueWith((continuation) =>
            {
                if (!hasError)
                {
                    OnCommandCompleted?.Invoke(this, new RoboCommandCompletedEventArgs(results)); // backup is complete -> Raise event if needed
                }

                tokenSource.Dispose(); tokenSource = null; // Dispose of the Cancellation Token
                Stop(); //Ensure process is disposed of
            });

            return continueWithTask;
        }

        void process_ErrorDataReceived(object sender, DataReceivedEventArgs e)
        {
            if (OnCommandError != null && !e.Data.IsNullOrWhiteSpace())
            {
                hasError = true;
                OnCommandError(this, new CommandErrorEventArgs(e.Data, null));
            }
        }

        void Process_Exited(object sender, System.EventArgs e)
        {
            hasExited = true;
        }

        /// <summary>Kill the process</summary>
        public void Stop()
        {
            //Note: This previously checked for CopyOptions.RunHours.IsNullOrWhiteSpace() == TRUE prior to issuing the stop command
            //If the removal of that check broke your application, please create a new issue thread on the repo.
            if (process != null)
            {
                if (!process.HasExited)
                {
                    process.Kill();
                    isCancelled = true;
                }
                hasExited = true;
                process.Dispose();
                process = null;
            }
            isRunning = !hasExited;
        }

        /// <inheritdoc cref="Results.RoboCopyResults"/>
        /// <returns>The RoboCopyResults object from the last run</returns>
        public Results.RoboCopyResults GetResults()
        {
            return results;
        }
	
        /// <summary>
        /// Set the results to null - This is to prevent adding results from a previous run being added to the results list by RoboQueue
        /// </summary>
        internal void ResetResults()
        {
            results = null;
        }
	
        /// <summary>
        /// Generate the Parameters and Switches to execute RoboCopy with based on the configured settings
        /// </summary>
        private string GenerateParameters()
        {
            Debugger.Instance.DebugMessage("Generating parameters...");
            Debugger.Instance.DebugMessage(CopyOptions);
            var parsedCopyOptions = CopyOptions.Parse();
            var parsedSelectionOptions = SelectionOptions.Parse();
            Debugger.Instance.DebugMessage("SelectionOptions parsed.");
            var parsedRetryOptions = RetryOptions.Parse();
            Debugger.Instance.DebugMessage("RetryOptions parsed.");
            var parsedLoggingOptions = LoggingOptions.Parse();
            Debugger.Instance.DebugMessage("LoggingOptions parsed.");
            //var systemOptions = " /V /R:0 /FP /BYTES /W:0 /NJH /NJS";

            return string.Format("{0}{1}{2}{3} /BYTES", parsedCopyOptions, parsedSelectionOptions,
                parsedRetryOptions, parsedLoggingOptions);
        }

        #region < IDisposable Implementation >

        bool disposed = false;

        /// <inheritdoc cref="IDisposable.Dispose"/>>
        public void Dispose()
        {
            Dispose(true);
            GC.SuppressFinalize(this);
        }

        /// <summary>IDisposable Implementation</summary>
        protected virtual void Dispose(bool disposing)
        {
            if (disposed)
                return;

            if (StopIfDisposing && process != null && !process.HasExited)
            {
                process.Kill();
                hasExited = true;
                isCancelled = true;    
            }
            

            if (disposing)
            {

            }

            if (process != null)
            {
                process.Dispose();
                process = null;
            }

            isRunning = false;
            disposed = true;
        }

        #endregion IDisposable Implementation
    }
}<|MERGE_RESOLUTION|>--- conflicted
+++ resolved
@@ -16,11 +16,7 @@
     public class RoboCommand : IDisposable, IRoboCommand
     {
         #region < Constructors >
-<<<<<<< HEAD
-	
-=======
-
->>>>>>> fa3a3ef8
+
         /// <summary>Create a new RoboCommand object</summary>
         public RoboCommand() { Init(); }
 
@@ -48,15 +44,9 @@
             CopyOptions.Source = source;
             CopyOptions.Destination = destination;
         }
-<<<<<<< HEAD
-	
-        #endregion 
-	
-=======
 
         #endregion
 
->>>>>>> fa3a3ef8
         #region < Private Vars >
 
         private Process process;
@@ -78,11 +68,7 @@
         #endregion Private Vars
 
         #region < Public Vars >
-<<<<<<< HEAD
-	
-=======
-
->>>>>>> fa3a3ef8
+
         /// <summary> ID Tag for the job - Allows consumers to find/sort/remove/etc commands within a list via string comparison</summary>
         public string Name { get; set; }
         /// <summary> Value indicating if process is currently paused </summary>
@@ -180,7 +166,6 @@
             {
                 //Parse the string to determine which event to raise
                 var splitData = data.Split(new char[] { '\t' }, StringSplitOptions.RemoveEmptyEntries);
-<<<<<<< HEAD
 
                 if (splitData.Length == 2) // Directory
                 {
@@ -191,12 +176,6 @@
                     file.FileClassType = FileClassType.NewDir;
 
                     if (DirRegex.IsMatch(data))
-=======
-
-                if (splitData.Length == 2) // Directory
-                {
-                    if (OnFileProcessed != null)
->>>>>>> fa3a3ef8
                     {
                         //New Method - Parsed using Regex
                         GroupCollection MatchData = DirRegex.Match(data).Groups;
@@ -214,7 +193,6 @@
                         file.Size = size;
                         file.Name = splitData[1];
                     }
-<<<<<<< HEAD
 
                     resultsBuilder?.AddDir(file, !this.LoggingOptions.ListOnly);
                     OnFileProcessed.Invoke(this, new FileProcessedEventArgs(file));
@@ -241,28 +219,9 @@
 
                     var errorCode = ApplicationConstants.ErrorCodes.FirstOrDefault(x => data.Contains(x.Key));
                     if (errorCode.Key != null)
-=======
-                }
-                else if (splitData.Length == 3) // File
-                {
-                    if (OnFileProcessed != null)
->>>>>>> fa3a3ef8
                     {
                         OnError(this, new ErrorEventArgs(string.Format("{0}{1}{2}", data, Environment.NewLine, errorCode.Value), parsedValue));
                     }
-                }
-                else if (OnError != null && Configuration.ErrorTokenRegex.IsMatch(data)) // Error Message
-                {
-                    // parse error code
-                    var match = Configuration.ErrorTokenRegex.Match(data);
-                    string value = match.Groups[1].Value;
-                    int parsedValue = Int32.Parse(value);
-
-                    var errorCode = ApplicationConstants.ErrorCodes.FirstOrDefault(x => data.Contains(x.Key));
-                    if (errorCode.Key != null)
-                    {
-                        OnError(this, new ErrorEventArgs(string.Format("{0}{1}{2}", data, Environment.NewLine, errorCode.Value), parsedValue));
-                    }
                     else
                     {
                         OnError(this, new ErrorEventArgs(data, parsedValue));
@@ -270,7 +229,6 @@
                 }
                 else if (!data.StartsWith("----------")) // System Message
                 {
-<<<<<<< HEAD
                     // Do not log errors that have already been logged
                     var errorCode = ApplicationConstants.ErrorCodes.FirstOrDefault(x => data == x.Value);
 
@@ -287,27 +245,6 @@
             }
         }
         
-=======
-                    if (OnFileProcessed != null)
-                    {
-                        // Do not log errors that have already been logged
-                        var errorCode = ApplicationConstants.ErrorCodes.FirstOrDefault(x => data == x.Value);
-
-                        if (errorCode.Key == null)
-                        {
-                            var file = new ProcessedFileInfo();
-                            file.FileClass = "System Message";
-                            file.FileClassType = FileClassType.SystemMessage;
-                            file.Size = 0;
-                            file.Name = data;
-                            OnFileProcessed(this, new FileProcessedEventArgs(file));
-                        }
-                    }
-                }
-            }
-        }
-    
->>>>>>> fa3a3ef8
     
 
         /// <summary>Pause execution of the RoboCopy process when <see cref="IsPaused"/> == false</summary>
@@ -539,7 +476,7 @@
         {
             return results;
         }
-	
+
         /// <summary>
         /// Set the results to null - This is to prevent adding results from a previous run being added to the results list by RoboQueue
         /// </summary>
@@ -591,7 +528,6 @@
                 hasExited = true;
                 isCancelled = true;    
             }
-            
 
             if (disposing)
             {
