﻿using System;
using System.Collections.Generic;
using System.Linq;
using System.Text;
using System.Text.RegularExpressions;

namespace RoboSharp
{
    /// <summary>
    /// Source, Destination, and options for how to move or copy files.
    /// </summary>
    public class CopyOptions : ICloneable
    {
        #region Constructors

        /// <summary>
        /// Create new CopyOptions with Default Settings
        /// </summary>
        public CopyOptions() { }

        /// <summary>
        /// Clone a CopyOptions Object
        /// </summary>
        /// <param name="copyOptions">CopyOptions object to clone</param>
        /// <param name="NewSource">Specify a new source if desired. If left as null, will use Source from <paramref name="copyOptions"/></param>
        /// <param name="NewDestination">Specify a new source if desired. If left as null, will use Destination from <paramref name="copyOptions"/></param>
        public CopyOptions(CopyOptions copyOptions, string NewSource = null, string NewDestination = null) 
        {
            Source = NewSource ?? copyOptions.Source;
            Destination = NewDestination ?? copyOptions.Destination;

            AddAttributes = copyOptions.AddAttributes;
            CheckPerFile = copyOptions.CheckPerFile;
            CopyAll = copyOptions.CopyAll;
            CopyFilesWithSecurity = copyOptions.CopyFilesWithSecurity;
            CopyFlags = copyOptions.CopyFlags;
            CopySubdirectories = copyOptions.CopySubdirectories;
            CopySubdirectoriesIncludingEmpty = copyOptions.CopySubdirectoriesIncludingEmpty;
            CopySymbolicLink = copyOptions.CopySymbolicLink;
            CreateDirectoryAndFileTree= copyOptions.CreateDirectoryAndFileTree;
            Depth= copyOptions.Depth;
            DirectoryCopyFlags= copyOptions.DirectoryCopyFlags;
            DoNotCopyDirectoryInfo= copyOptions.DoNotCopyDirectoryInfo;
            DoNotUseWindowsCopyOffload= copyOptions.DoNotUseWindowsCopyOffload;
            EnableBackupMode= copyOptions.EnableBackupMode;
            EnableEfsRawMode = copyOptions.EnableEfsRawMode;
            EnableRestartMode = copyOptions.EnableRestartMode;
            EnableRestartModeWithBackupFallback = copyOptions.EnableRestartModeWithBackupFallback;
            FatFiles = copyOptions.FatFiles;
            FileFilter= copyOptions.FileFilter;
            FixFileSecurityOnAllFiles= copyOptions.FixFileSecurityOnAllFiles;
            FixFileTimesOnAllFiles= copyOptions.FixFileTimesOnAllFiles;
            InterPacketGap= copyOptions.InterPacketGap;
            Mirror= copyOptions.Mirror;
            MonitorSourceChangesLimit= copyOptions.MonitorSourceChangesLimit;
            MonitorSourceTimeLimit= copyOptions.MonitorSourceTimeLimit;
            MoveFiles= copyOptions.MoveFiles;
            MoveFilesAndDirectories= copyOptions.MoveFilesAndDirectories;
            MultiThreadedCopiesCount= copyOptions.MultiThreadedCopiesCount;
            Purge= copyOptions.Purge;
            RemoveAttributes= copyOptions.RemoveAttributes;
            RemoveFileInformation= copyOptions.RemoveFileInformation;
            RunHours= copyOptions.RunHours;
            TurnLongPathSupportOff= copyOptions.TurnLongPathSupportOff;
            UseUnbufferedIo= copyOptions.UseUnbufferedIo;
        }

        /// <inheritdoc cref="CopyOptions.CopyOptions(CopyOptions, string, string)"/>
        public CopyOptions Clone(string NewSource = null, string NewDestination = null) => new CopyOptions(this, NewSource, NewDestination);
        object ICloneable.Clone() => Clone();

        #endregion

        #region Option Constants

        internal const string COPY_SUBDIRECTORIES = "/S ";
        internal const string COPY_SUBDIRECTORIES_INCLUDING_EMPTY = "/E ";
        internal const string DEPTH = "/LEV:{0} ";
        internal const string ENABLE_RESTART_MODE = "/Z ";
        internal const string ENABLE_BACKUP_MODE = "/B ";
        internal const string ENABLE_RESTART_MODE_WITH_BACKUP_FALLBACK = "/ZB ";
        internal const string USE_UNBUFFERED_IO = "/J ";
        internal const string ENABLE_EFSRAW_MODE = "/EFSRAW ";
        internal const string COPY_FLAGS = "/COPY:{0} ";
        internal const string COPY_FILES_WITH_SECURITY = "/SEC ";
        internal const string COPY_ALL = "/COPYALL ";
        internal const string REMOVE_FILE_INFORMATION = "/NOCOPY ";
        internal const string FIX_FILE_SECURITY_ON_ALL_FILES = "/SECFIX ";
        internal const string FIX_FILE_TIMES_ON_ALL_FILES = "/TIMFIX ";
        internal const string PURGE = "/PURGE ";
        internal const string MIRROR = "/MIR ";
        internal const string MOVE_FILES = "/MOV ";
        internal const string MOVE_FILES_AND_DIRECTORIES = "/MOVE ";
        internal const string ADD_ATTRIBUTES = "/A+:{0} ";
        internal const string REMOVE_ATTRIBUTES = "/A-:{0} ";
        internal const string CREATE_DIRECTORY_AND_FILE_TREE = "/CREATE ";
        internal const string FAT_FILES = "/FAT ";
        internal const string TURN_LONG_PATH_SUPPORT_OFF = "/256 ";
        internal const string MONITOR_SOURCE_CHANGES_LIMIT = "/MON:{0} ";
        internal const string MONITOR_SOURCE_TIME_LIMIT = "/MOT:{0} ";
        internal const string RUN_HOURS = "/RH:{0} ";
        internal const string CHECK_PER_FILE = "/PF ";
        internal const string INTER_PACKET_GAP = "/IPG:{0} ";
        internal const string COPY_SYMBOLIC_LINK = "/SL ";
        internal const string MULTITHREADED_COPIES_COUNT = "/MT:{0} ";
        internal const string DIRECTORY_COPY_FLAGS = "/DCOPY:{0} ";
        internal const string DO_NOT_COPY_DIRECTORY_INFO = "/NODCOPY ";
        internal const string DO_NOT_USE_WINDOWS_COPY_OFFLOAD = "/NOOFFLOAD ";

        #endregion Option Constants

        #region Option Defaults

        private IEnumerable<string> fileFilter = new[] { "*.*" };
        private string copyFlags = "DAT";
        private string directoryCopyFlags = VersionManager.Version >= 6.2 ? "DA" : "T";

        #endregion Option Defaults

        #region Public Properties

        /// <summary>
        /// The source file path where the RoboCommand is copying files from.
        /// </summary>
        private string _source;
        /// <inheritdoc cref="_source"/>
        public string Source { get { return _source; } set { _source = value.CleanDirectoryPath(); } }
        /// <summary>
        /// The destination file path where the RoboCommand is copying files to.
        /// </summary>
        private string _destination;
        /// <inheritdoc cref="_destination"/>
        public string Destination { get { return _destination; } set { _destination = value.CleanDirectoryPath(); } }
        /// <summary>
        /// Allows you to supply a set of files to copy or use wildcard characters (* or ?).
        /// </summary>
        public IEnumerable<string> FileFilter
        {
            get
            {
                return fileFilter;
            }
            set
            {
                fileFilter = value;
            }
        }
        /// <summary>
        /// Copies subdirectories. Note that this option excludes empty directories.
        /// [/S]
        /// </summary>
        public bool CopySubdirectories { get; set; }
        /// <summary>
        /// Copies subdirectories. Note that this option includes empty directories.
        /// [/E]
        /// </summary>
        public bool CopySubdirectoriesIncludingEmpty { get; set; }
        /// <summary>
        /// Copies only the top N levels of the source directory tree. The default is
        /// zero which does not limit the depth.
        /// [/LEV:N]
        /// </summary>
        public int Depth { get; set; }
        /// <summary>
        /// Copies files in Restart mode.
        /// [/Z]
        /// </summary>
        public bool EnableRestartMode { get; set; }
        /// <summary>
        /// Copies files in Backup mode.
        /// [/B]
        /// </summary>
        public bool EnableBackupMode { get; set; }
        /// <summary>
        /// Uses Restart mode. If access is denied, this option uses Backup mode.
        /// [/ZB]
        /// </summary>
        public bool EnableRestartModeWithBackupFallback { get; set; }
        /// <summary>
        /// Copy using unbuffered I/O (recommended for large files).
        /// [/J]
        /// </summary>
        public bool UseUnbufferedIo { get; set; }
        /// <summary>
        /// Copies all encrypted files in EFS RAW mode.
        /// [/EFSRAW]
        /// </summary>
        public bool EnableEfsRawMode { get; set; }
        /// <summary>
        /// This property should be set to a string consisting of all the flags to include (eg. DAT; DATSOU)
        /// Specifies the file properties to be copied. The following are the valid values for this option:
        ///D Data
        ///A Attributes
        ///T Time stamps
        ///S NTFS access control list (ACL)
        ///O Owner information
        ///U Auditing information
        ///The default value for copyflags is DAT (data, attributes, and time stamps).
        ///[/COPY:copyflags]
        /// </summary>
        public string CopyFlags
        {
            get
            {
                return copyFlags;
            }
            set => copyFlags = value;
        }
        /// <summary>
        /// Copies files with security (equivalent to /copy:DAT).
        /// [/SEC]
        /// </summary>
        public bool CopyFilesWithSecurity { get; set; }
        /// <summary>
        /// Copies all file information (equivalent to /copy:DATSOU).
        /// [/COPYALL]
        /// </summary>
        public bool CopyAll { get; set; }
        /// <summary>
        /// Copies no file information (useful with Purge option).
        /// [/NOCOPY]
        /// </summary>
        public bool RemoveFileInformation { get; set; }
        /// <summary>
        /// Fixes file security on all files, even skipped ones.
        /// [/SECFIX]
        /// </summary>
        public bool FixFileSecurityOnAllFiles { get; set; }
        /// <summary>
        /// Fixes file times on all files, even skipped ones.
        /// [/TIMFIX]
        /// </summary>
        public bool FixFileTimesOnAllFiles { get; set; }
        /// <summary>
        /// Deletes destination files and directories that no longer exist in the source.
        /// [/PURGE]
        /// </summary>
        public bool Purge { get; set; }
        /// <summary>
        /// Mirrors a directory tree (equivalent to CopySubdirectoriesIncludingEmpty plus Purge).
        /// [/MIR]
        /// </summary>
        public bool Mirror { get; set; }
        /// <summary>
        /// Moves files, and deletes them from the source after they are copied.
        /// [/MOV]
        /// </summary>
        public bool MoveFiles { get; set; }
        /// <summary>
        /// Moves files and directories, and deletes them from the source after they are copied.
        /// [/MOVE]
        /// </summary>
        public bool MoveFilesAndDirectories { get; set; }
        /// <summary>
        /// This property should be set to a string consisting of all the attributes to add (eg. AH; RASHCNET).
        /// Adds the specified attributes to copied files.
        /// [/A+:attributes]
        /// </summary>
        public string AddAttributes { get; set; }
        /// <summary>
        /// This property should be set to a string consisting of all the attributes to remove (eg. AH; RASHCNET).
        /// Removes the specified attributes from copied files.
        /// [/A-:attributes]
        /// </summary>
        public string RemoveAttributes { get; set; }
        /// <summary>
        /// Creates a directory tree and zero-length files only.
        /// [/CREATE]
        /// </summary>
        public bool CreateDirectoryAndFileTree { get; set; }
        /// <summary>
        /// Creates destination files by using 8.3 character-length FAT file names only.
        /// [/FAT]
        /// </summary>
        public bool FatFiles { get; set; }
        /// <summary>
        /// Turns off support for very long paths (longer than 256 characters).
        /// [/256]
        /// </summary>
        public bool TurnLongPathSupportOff { get; set; }
        /// <summary>
        /// The default value of zero indicates that you do not wish to monitor for changes.
        /// Monitors the source, and runs again when more than N changes are detected.
        /// [/MON:N]
        /// </summary>
        public int MonitorSourceChangesLimit { get; set; }
        /// <summary>
        /// The default value of zero indicates that you do not wish to monitor for changes.
        /// Monitors source, and runs again in M minutes if changes are detected.
        /// [/MOT:M]
        /// </summary>
        public int MonitorSourceTimeLimit { get; set; }
        /// <summary>
<<<<<<< HEAD
        /// Specifies run times when new copies may be started.
=======
        /// Specifies run times when new copies may be started. ( Copy Operation is scheduled to only operate within specified timeframe )
>>>>>>> d41d408c
        /// [/rh:hhmm-hhmm] <br/>
        /// If copy operation is unfinished, robocopy will remain active in idle state until the specified time, at which it will resume copying.<br/>
        /// Must be in correct format. Incorrectly formatted strings will be ignored.  <para/>
        /// Examples:<br/>
        /// 1500-1800 -> Robocopy will only copy between 3 PM and 5 PM <br/>
        /// 0015-0530 -> Robocopy will only copy between 12:15 AM and 5:30 AM <br/>
        /// </summary>
        /// <remarks>
        /// If this is set up, then the robocopy process will remain active after the program exits if the calling asemmbly does not call <see cref="RoboCommand.Stop"/> prior to exiting the application.
        /// </remarks>
        public string RunHours
        {
            get => runHours;
            set 
            {
                if (String.IsNullOrWhiteSpace(value))
                    runHours = value?.Trim() ?? string.Empty;
                else if (CheckRunHoursString(value))
                    runHours = value.Trim();
            }
        }
        private string runHours;

        /// <summary>
        /// Checks the scheduled /RH (run hours) per file instead of per pass.
        /// [/PF]
        /// </summary>
        public bool CheckPerFile { get; set; }

	    /// <summary>
	    /// The default value of zero indicates that this feature is turned off.
	    /// Specifies the inter-packet gap to free bandwidth on slow lines.
	    /// [/IPG:N]
	    /// </summary>
	    public int InterPacketGap { get; set; }
        /// <summary>
        /// Copies the symbolic link instead of the target.
        /// [/SL]
        /// </summary>
        public bool CopySymbolicLink { get; set; }

	    /// <summary>
	    /// The default value of zero indicates that this feature is turned off.
	    /// Creates multi-threaded copies with N threads. Must be an integer between 1 and 128.
	    /// The MultiThreadedCopiesCount parameter cannot be used with the /IPG and EnableEfsRawMode parameters.
	    /// [/MT:N]
	    /// </summary>
	    public int MultiThreadedCopiesCount { get; set; }
        /// <summary>
        /// What to copy for directories (default is DA).
        /// (copyflags: D=Data, A=Attributes, T=Timestamps).
        /// [/DCOPY:copyflags]
        /// </summary>
        public string DirectoryCopyFlags
        {
            get { return directoryCopyFlags; }
            set { directoryCopyFlags = value; }
        }
        /// <summary>
        /// Do not copy any directory info.
        /// [/NODCOPY]
        /// </summary>
        public bool DoNotCopyDirectoryInfo { get; set; }
        /// <summary>
        /// Copy files without using the Windows Copy Offload mechanism.
        /// [/NOOFFLOAD]
        /// </summary>
        public bool DoNotUseWindowsCopyOffload { get; set; }

        #endregion Public Properties

        /// <summary>
        /// Used by the Parse method to sanitize path for the command options.<br/>
        /// Evaluate the path. If needed, wrap it in quotes.  <br/>
        /// If the path ends in a DirectorySeperatorChar, santize it to work as expected. <br/>
        /// </summary>
        /// <param name="path"></param>
        /// <returns>Each return string includes a space at the end of the string to seperate it from the next option variable.</returns>
        private string WrapPath(string path)
        {
            if (!path.Contains(" ")) return $"{path} "; //No spaces, just return the path
            //Below this line, the path contains a space, so it must be wrapped in quotes.
            if (path.EndsWithDirectorySeperator()) return $"\"{path}.\" "; // Ends with a directory seperator - Requires a '.' to denote using that directory. ex: "F:\."
            return $"\"{path}\" ";
        }

        /// <summary>
        /// Parse the class properties and generate the command arguments
        /// </summary>
        /// <returns></returns>
        internal string Parse()
        {
            Debugger.Instance.DebugMessage("Parsing CopyOptions...");
            var version = VersionManager.Version;
            var options = new StringBuilder();

            // Set Source and Destination
            options.Append(WrapPath(Source));
            options.Append(WrapPath(Destination));

            // Set FileFilter
            // Quote each FileFilter item. The quotes are trimmed first to ensure that they are applied only once.
            var fileFilterQuotedItems = FileFilter.Select(word => "\"" + word.Trim('"') + "\"");
            string fileFilter = String.Join(" ", fileFilterQuotedItems);
            options.Append($"{fileFilter} ");

            Debugger.Instance.DebugMessage(string.Format("Parsing CopyOptions progress ({0}).", options.ToString()));

            #region Set Options
            var cleanedCopyFlags = CopyFlags.CleanOptionInput();
            var cleanedDirectoryCopyFlags = DirectoryCopyFlags.CleanOptionInput();

            if (!cleanedCopyFlags.IsNullOrWhiteSpace())
            {
                options.Append(string.Format(COPY_FLAGS, cleanedCopyFlags));
                Debugger.Instance.DebugMessage(string.Format("Parsing CopyOptions progress ({0}).", options.ToString()));
            }
            if (!cleanedDirectoryCopyFlags.IsNullOrWhiteSpace() && version >= 5.1260026)
            {
                options.Append(string.Format(DIRECTORY_COPY_FLAGS, cleanedDirectoryCopyFlags));
                Debugger.Instance.DebugMessage(string.Format("Parsing CopyOptions progress ({0}).", options.ToString()));
            }
            if (CopySubdirectories)
            {
                options.Append(COPY_SUBDIRECTORIES);
                Debugger.Instance.DebugMessage(string.Format("Parsing CopyOptions progress ({0}).", options.ToString()));
            }
            if (CopySubdirectoriesIncludingEmpty)
                options.Append(COPY_SUBDIRECTORIES_INCLUDING_EMPTY);
            if (Depth > 0)
                options.Append(string.Format(DEPTH, Depth));
            if (EnableRestartMode)
                options.Append(ENABLE_RESTART_MODE);
            if (EnableBackupMode)
                options.Append(ENABLE_BACKUP_MODE);
            if (EnableRestartModeWithBackupFallback)
                options.Append(ENABLE_RESTART_MODE_WITH_BACKUP_FALLBACK);
            if (UseUnbufferedIo && version >= 6.2)
                options.Append(USE_UNBUFFERED_IO);
            if (EnableEfsRawMode)
                options.Append(ENABLE_EFSRAW_MODE);
            if (CopyFilesWithSecurity)
                options.Append(COPY_FILES_WITH_SECURITY);
            if (CopyAll)
                options.Append(COPY_ALL);
            if (RemoveFileInformation)
                options.Append(REMOVE_FILE_INFORMATION);
            if (FixFileSecurityOnAllFiles)
                options.Append(FIX_FILE_SECURITY_ON_ALL_FILES);
            if (FixFileTimesOnAllFiles)
                options.Append(FIX_FILE_TIMES_ON_ALL_FILES);
            if (Purge)
                options.Append(PURGE);
            if (Mirror)
                options.Append(MIRROR);
            if (MoveFiles)
                options.Append(MOVE_FILES);
            if (MoveFilesAndDirectories)
                options.Append(MOVE_FILES_AND_DIRECTORIES);
            if (!AddAttributes.IsNullOrWhiteSpace())
                options.Append(string.Format(ADD_ATTRIBUTES, AddAttributes.CleanOptionInput()));
            if (!RemoveAttributes.IsNullOrWhiteSpace())
                options.Append(string.Format(REMOVE_ATTRIBUTES, RemoveAttributes.CleanOptionInput()));
            if (CreateDirectoryAndFileTree)
                options.Append(CREATE_DIRECTORY_AND_FILE_TREE);
            if (FatFiles)
                options.Append(FAT_FILES);
            if (TurnLongPathSupportOff)
                options.Append(TURN_LONG_PATH_SUPPORT_OFF);
            if (MonitorSourceChangesLimit > 0)
                options.Append(string.Format(MONITOR_SOURCE_CHANGES_LIMIT, MonitorSourceChangesLimit));
            if (MonitorSourceTimeLimit > 0)
                options.Append(string.Format(MONITOR_SOURCE_TIME_LIMIT, MonitorSourceTimeLimit));
            if (!RunHours.IsNullOrWhiteSpace())
                options.Append(string.Format(RUN_HOURS, RunHours.CleanOptionInput()));
            if (CheckPerFile)
                options.Append(CHECK_PER_FILE);
            if (InterPacketGap > 0)
                options.Append(string.Format(INTER_PACKET_GAP, InterPacketGap));
            if (CopySymbolicLink)
                options.Append(COPY_SYMBOLIC_LINK);
            if (MultiThreadedCopiesCount > 0)
                options.Append(string.Format(MULTITHREADED_COPIES_COUNT, MultiThreadedCopiesCount));
            if (DoNotCopyDirectoryInfo && version >= 6.2)
                options.Append(DO_NOT_COPY_DIRECTORY_INFO);
            if (DoNotUseWindowsCopyOffload && version >= 6.2)
                options.Append(DO_NOT_USE_WINDOWS_COPY_OFFLOAD);
            #endregion Set Options

            var parsedOptions = options.ToString();
            Debugger.Instance.DebugMessage(string.Format("CopyOptions parsed ({0}).", parsedOptions));
            return parsedOptions;
        }

        private static Regex RunHours_OverallRegex = new Regex("^(?<StartTime>[0-2][0-9][0-5][0-9])-(?<EndTime>[0-2][0-9][0-5][0-9])$", RegexOptions.Compiled | RegexOptions.ExplicitCapture);
        private static Regex RunHours_Check1 = new Regex("^[0-1][0-9][0-5][0-9]$", RegexOptions.Compiled);  // Checks 0000 - 1959
        private static Regex RunHours_Check2 = new Regex("^[2][0-3][0-5][0-9]$", RegexOptions.Compiled);    // Checks 2000 - 2359
        private GroupCollection RunHoursGroups => RunHours_OverallRegex.Match(RunHours).Groups;

        /// <summary>
        /// Get the StartTime portion of <see cref="RunHours"/>
        /// </summary>
        /// <returns>hhmm or String.Empty</returns>
        public string GetRunHours_StartTime()
        {
            if (RunHours.IsNullOrWhiteSpace()) return string.Empty;
            return RunHoursGroups["StartTime"]?.Value ?? String.Empty;
        }

        /// <summary>
        /// Get the EndTime portion of <see cref="RunHours"/>
        /// </summary>
        /// <returns>hhmm or String.Empty</returns>
        public string GetRunHours_EndTime()
        {
            if (RunHours.IsNullOrWhiteSpace()) return string.Empty;
            return RunHoursGroups["EndTime"]?.Value ?? String.Empty;
        }

        /// <summary>
        /// Method to check if some string is valid for use as with the <see cref="RunHours"/> property.
        /// </summary>
        /// <param name="runHours"></param>
        /// <returns>True if correct format, otherwise false</returns>
        public bool CheckRunHoursString(string runHours)
        {
            if (string.IsNullOrWhiteSpace(runHours)) return true;
            if (!RunHours_OverallRegex.IsMatch(runHours.Trim())) return false;
            var times = RunHours_OverallRegex.Match(runHours.Trim());
            bool StartMatch = RunHours_Check1.IsMatch(times.Groups["StartTime"].Value) || RunHours_Check2.IsMatch(times.Groups["StartTime"].Value);
            bool EndMatch = RunHours_Check1.IsMatch(times.Groups["EndTime"].Value) || RunHours_Check2.IsMatch(times.Groups["EndTime"].Value);
            return StartMatch && EndMatch;
        }
    }
}
<|MERGE_RESOLUTION|>--- conflicted
+++ resolved
@@ -1,533 +1,529 @@
-﻿using System;
-using System.Collections.Generic;
-using System.Linq;
-using System.Text;
-using System.Text.RegularExpressions;
-
-namespace RoboSharp
-{
-    /// <summary>
-    /// Source, Destination, and options for how to move or copy files.
-    /// </summary>
-    public class CopyOptions : ICloneable
-    {
-        #region Constructors
-
-        /// <summary>
-        /// Create new CopyOptions with Default Settings
-        /// </summary>
-        public CopyOptions() { }
-
-        /// <summary>
-        /// Clone a CopyOptions Object
-        /// </summary>
-        /// <param name="copyOptions">CopyOptions object to clone</param>
-        /// <param name="NewSource">Specify a new source if desired. If left as null, will use Source from <paramref name="copyOptions"/></param>
-        /// <param name="NewDestination">Specify a new source if desired. If left as null, will use Destination from <paramref name="copyOptions"/></param>
-        public CopyOptions(CopyOptions copyOptions, string NewSource = null, string NewDestination = null) 
-        {
-            Source = NewSource ?? copyOptions.Source;
-            Destination = NewDestination ?? copyOptions.Destination;
-
-            AddAttributes = copyOptions.AddAttributes;
-            CheckPerFile = copyOptions.CheckPerFile;
-            CopyAll = copyOptions.CopyAll;
-            CopyFilesWithSecurity = copyOptions.CopyFilesWithSecurity;
-            CopyFlags = copyOptions.CopyFlags;
-            CopySubdirectories = copyOptions.CopySubdirectories;
-            CopySubdirectoriesIncludingEmpty = copyOptions.CopySubdirectoriesIncludingEmpty;
-            CopySymbolicLink = copyOptions.CopySymbolicLink;
-            CreateDirectoryAndFileTree= copyOptions.CreateDirectoryAndFileTree;
-            Depth= copyOptions.Depth;
-            DirectoryCopyFlags= copyOptions.DirectoryCopyFlags;
-            DoNotCopyDirectoryInfo= copyOptions.DoNotCopyDirectoryInfo;
-            DoNotUseWindowsCopyOffload= copyOptions.DoNotUseWindowsCopyOffload;
-            EnableBackupMode= copyOptions.EnableBackupMode;
-            EnableEfsRawMode = copyOptions.EnableEfsRawMode;
-            EnableRestartMode = copyOptions.EnableRestartMode;
-            EnableRestartModeWithBackupFallback = copyOptions.EnableRestartModeWithBackupFallback;
-            FatFiles = copyOptions.FatFiles;
-            FileFilter= copyOptions.FileFilter;
-            FixFileSecurityOnAllFiles= copyOptions.FixFileSecurityOnAllFiles;
-            FixFileTimesOnAllFiles= copyOptions.FixFileTimesOnAllFiles;
-            InterPacketGap= copyOptions.InterPacketGap;
-            Mirror= copyOptions.Mirror;
-            MonitorSourceChangesLimit= copyOptions.MonitorSourceChangesLimit;
-            MonitorSourceTimeLimit= copyOptions.MonitorSourceTimeLimit;
-            MoveFiles= copyOptions.MoveFiles;
-            MoveFilesAndDirectories= copyOptions.MoveFilesAndDirectories;
-            MultiThreadedCopiesCount= copyOptions.MultiThreadedCopiesCount;
-            Purge= copyOptions.Purge;
-            RemoveAttributes= copyOptions.RemoveAttributes;
-            RemoveFileInformation= copyOptions.RemoveFileInformation;
-            RunHours= copyOptions.RunHours;
-            TurnLongPathSupportOff= copyOptions.TurnLongPathSupportOff;
-            UseUnbufferedIo= copyOptions.UseUnbufferedIo;
-        }
-
-        /// <inheritdoc cref="CopyOptions.CopyOptions(CopyOptions, string, string)"/>
-        public CopyOptions Clone(string NewSource = null, string NewDestination = null) => new CopyOptions(this, NewSource, NewDestination);
-        object ICloneable.Clone() => Clone();
-
-        #endregion
-
-        #region Option Constants
-
-        internal const string COPY_SUBDIRECTORIES = "/S ";
-        internal const string COPY_SUBDIRECTORIES_INCLUDING_EMPTY = "/E ";
-        internal const string DEPTH = "/LEV:{0} ";
-        internal const string ENABLE_RESTART_MODE = "/Z ";
-        internal const string ENABLE_BACKUP_MODE = "/B ";
-        internal const string ENABLE_RESTART_MODE_WITH_BACKUP_FALLBACK = "/ZB ";
-        internal const string USE_UNBUFFERED_IO = "/J ";
-        internal const string ENABLE_EFSRAW_MODE = "/EFSRAW ";
-        internal const string COPY_FLAGS = "/COPY:{0} ";
-        internal const string COPY_FILES_WITH_SECURITY = "/SEC ";
-        internal const string COPY_ALL = "/COPYALL ";
-        internal const string REMOVE_FILE_INFORMATION = "/NOCOPY ";
-        internal const string FIX_FILE_SECURITY_ON_ALL_FILES = "/SECFIX ";
-        internal const string FIX_FILE_TIMES_ON_ALL_FILES = "/TIMFIX ";
-        internal const string PURGE = "/PURGE ";
-        internal const string MIRROR = "/MIR ";
-        internal const string MOVE_FILES = "/MOV ";
-        internal const string MOVE_FILES_AND_DIRECTORIES = "/MOVE ";
-        internal const string ADD_ATTRIBUTES = "/A+:{0} ";
-        internal const string REMOVE_ATTRIBUTES = "/A-:{0} ";
-        internal const string CREATE_DIRECTORY_AND_FILE_TREE = "/CREATE ";
-        internal const string FAT_FILES = "/FAT ";
-        internal const string TURN_LONG_PATH_SUPPORT_OFF = "/256 ";
-        internal const string MONITOR_SOURCE_CHANGES_LIMIT = "/MON:{0} ";
-        internal const string MONITOR_SOURCE_TIME_LIMIT = "/MOT:{0} ";
-        internal const string RUN_HOURS = "/RH:{0} ";
-        internal const string CHECK_PER_FILE = "/PF ";
-        internal const string INTER_PACKET_GAP = "/IPG:{0} ";
-        internal const string COPY_SYMBOLIC_LINK = "/SL ";
-        internal const string MULTITHREADED_COPIES_COUNT = "/MT:{0} ";
-        internal const string DIRECTORY_COPY_FLAGS = "/DCOPY:{0} ";
-        internal const string DO_NOT_COPY_DIRECTORY_INFO = "/NODCOPY ";
-        internal const string DO_NOT_USE_WINDOWS_COPY_OFFLOAD = "/NOOFFLOAD ";
-
-        #endregion Option Constants
-
-        #region Option Defaults
-
-        private IEnumerable<string> fileFilter = new[] { "*.*" };
-        private string copyFlags = "DAT";
-        private string directoryCopyFlags = VersionManager.Version >= 6.2 ? "DA" : "T";
-
-        #endregion Option Defaults
-
-        #region Public Properties
-
-        /// <summary>
-        /// The source file path where the RoboCommand is copying files from.
-        /// </summary>
-        private string _source;
-        /// <inheritdoc cref="_source"/>
-        public string Source { get { return _source; } set { _source = value.CleanDirectoryPath(); } }
-        /// <summary>
-        /// The destination file path where the RoboCommand is copying files to.
-        /// </summary>
-        private string _destination;
-        /// <inheritdoc cref="_destination"/>
-        public string Destination { get { return _destination; } set { _destination = value.CleanDirectoryPath(); } }
-        /// <summary>
-        /// Allows you to supply a set of files to copy or use wildcard characters (* or ?).
-        /// </summary>
-        public IEnumerable<string> FileFilter
-        {
-            get
-            {
-                return fileFilter;
-            }
-            set
-            {
-                fileFilter = value;
-            }
-        }
-        /// <summary>
-        /// Copies subdirectories. Note that this option excludes empty directories.
-        /// [/S]
-        /// </summary>
-        public bool CopySubdirectories { get; set; }
-        /// <summary>
-        /// Copies subdirectories. Note that this option includes empty directories.
-        /// [/E]
-        /// </summary>
-        public bool CopySubdirectoriesIncludingEmpty { get; set; }
-        /// <summary>
-        /// Copies only the top N levels of the source directory tree. The default is
-        /// zero which does not limit the depth.
-        /// [/LEV:N]
-        /// </summary>
-        public int Depth { get; set; }
-        /// <summary>
-        /// Copies files in Restart mode.
-        /// [/Z]
-        /// </summary>
-        public bool EnableRestartMode { get; set; }
-        /// <summary>
-        /// Copies files in Backup mode.
-        /// [/B]
-        /// </summary>
-        public bool EnableBackupMode { get; set; }
-        /// <summary>
-        /// Uses Restart mode. If access is denied, this option uses Backup mode.
-        /// [/ZB]
-        /// </summary>
-        public bool EnableRestartModeWithBackupFallback { get; set; }
-        /// <summary>
-        /// Copy using unbuffered I/O (recommended for large files).
-        /// [/J]
-        /// </summary>
-        public bool UseUnbufferedIo { get; set; }
-        /// <summary>
-        /// Copies all encrypted files in EFS RAW mode.
-        /// [/EFSRAW]
-        /// </summary>
-        public bool EnableEfsRawMode { get; set; }
-        /// <summary>
-        /// This property should be set to a string consisting of all the flags to include (eg. DAT; DATSOU)
-        /// Specifies the file properties to be copied. The following are the valid values for this option:
-        ///D Data
-        ///A Attributes
-        ///T Time stamps
-        ///S NTFS access control list (ACL)
-        ///O Owner information
-        ///U Auditing information
-        ///The default value for copyflags is DAT (data, attributes, and time stamps).
-        ///[/COPY:copyflags]
-        /// </summary>
-        public string CopyFlags
-        {
-            get
-            {
-                return copyFlags;
-            }
-            set => copyFlags = value;
-        }
-        /// <summary>
-        /// Copies files with security (equivalent to /copy:DAT).
-        /// [/SEC]
-        /// </summary>
-        public bool CopyFilesWithSecurity { get; set; }
-        /// <summary>
-        /// Copies all file information (equivalent to /copy:DATSOU).
-        /// [/COPYALL]
-        /// </summary>
-        public bool CopyAll { get; set; }
-        /// <summary>
-        /// Copies no file information (useful with Purge option).
-        /// [/NOCOPY]
-        /// </summary>
-        public bool RemoveFileInformation { get; set; }
-        /// <summary>
-        /// Fixes file security on all files, even skipped ones.
-        /// [/SECFIX]
-        /// </summary>
-        public bool FixFileSecurityOnAllFiles { get; set; }
-        /// <summary>
-        /// Fixes file times on all files, even skipped ones.
-        /// [/TIMFIX]
-        /// </summary>
-        public bool FixFileTimesOnAllFiles { get; set; }
-        /// <summary>
-        /// Deletes destination files and directories that no longer exist in the source.
-        /// [/PURGE]
-        /// </summary>
-        public bool Purge { get; set; }
-        /// <summary>
-        /// Mirrors a directory tree (equivalent to CopySubdirectoriesIncludingEmpty plus Purge).
-        /// [/MIR]
-        /// </summary>
-        public bool Mirror { get; set; }
-        /// <summary>
-        /// Moves files, and deletes them from the source after they are copied.
-        /// [/MOV]
-        /// </summary>
-        public bool MoveFiles { get; set; }
-        /// <summary>
-        /// Moves files and directories, and deletes them from the source after they are copied.
-        /// [/MOVE]
-        /// </summary>
-        public bool MoveFilesAndDirectories { get; set; }
-        /// <summary>
-        /// This property should be set to a string consisting of all the attributes to add (eg. AH; RASHCNET).
-        /// Adds the specified attributes to copied files.
-        /// [/A+:attributes]
-        /// </summary>
-        public string AddAttributes { get; set; }
-        /// <summary>
-        /// This property should be set to a string consisting of all the attributes to remove (eg. AH; RASHCNET).
-        /// Removes the specified attributes from copied files.
-        /// [/A-:attributes]
-        /// </summary>
-        public string RemoveAttributes { get; set; }
-        /// <summary>
-        /// Creates a directory tree and zero-length files only.
-        /// [/CREATE]
-        /// </summary>
-        public bool CreateDirectoryAndFileTree { get; set; }
-        /// <summary>
-        /// Creates destination files by using 8.3 character-length FAT file names only.
-        /// [/FAT]
-        /// </summary>
-        public bool FatFiles { get; set; }
-        /// <summary>
-        /// Turns off support for very long paths (longer than 256 characters).
-        /// [/256]
-        /// </summary>
-        public bool TurnLongPathSupportOff { get; set; }
-        /// <summary>
-        /// The default value of zero indicates that you do not wish to monitor for changes.
-        /// Monitors the source, and runs again when more than N changes are detected.
-        /// [/MON:N]
-        /// </summary>
-        public int MonitorSourceChangesLimit { get; set; }
-        /// <summary>
-        /// The default value of zero indicates that you do not wish to monitor for changes.
-        /// Monitors source, and runs again in M minutes if changes are detected.
-        /// [/MOT:M]
-        /// </summary>
-        public int MonitorSourceTimeLimit { get; set; }
-        /// <summary>
-<<<<<<< HEAD
-        /// Specifies run times when new copies may be started.
-=======
-        /// Specifies run times when new copies may be started. ( Copy Operation is scheduled to only operate within specified timeframe )
->>>>>>> d41d408c
-        /// [/rh:hhmm-hhmm] <br/>
-        /// If copy operation is unfinished, robocopy will remain active in idle state until the specified time, at which it will resume copying.<br/>
-        /// Must be in correct format. Incorrectly formatted strings will be ignored.  <para/>
-        /// Examples:<br/>
-        /// 1500-1800 -> Robocopy will only copy between 3 PM and 5 PM <br/>
-        /// 0015-0530 -> Robocopy will only copy between 12:15 AM and 5:30 AM <br/>
-        /// </summary>
-        /// <remarks>
-        /// If this is set up, then the robocopy process will remain active after the program exits if the calling asemmbly does not call <see cref="RoboCommand.Stop"/> prior to exiting the application.
-        /// </remarks>
-        public string RunHours
-        {
-            get => runHours;
-            set 
-            {
-                if (String.IsNullOrWhiteSpace(value))
-                    runHours = value?.Trim() ?? string.Empty;
-                else if (CheckRunHoursString(value))
-                    runHours = value.Trim();
-            }
-        }
-        private string runHours;
-
-        /// <summary>
-        /// Checks the scheduled /RH (run hours) per file instead of per pass.
-        /// [/PF]
-        /// </summary>
-        public bool CheckPerFile { get; set; }
-
-	    /// <summary>
-	    /// The default value of zero indicates that this feature is turned off.
-	    /// Specifies the inter-packet gap to free bandwidth on slow lines.
-	    /// [/IPG:N]
-	    /// </summary>
-	    public int InterPacketGap { get; set; }
-        /// <summary>
-        /// Copies the symbolic link instead of the target.
-        /// [/SL]
-        /// </summary>
-        public bool CopySymbolicLink { get; set; }
-
-	    /// <summary>
-	    /// The default value of zero indicates that this feature is turned off.
-	    /// Creates multi-threaded copies with N threads. Must be an integer between 1 and 128.
-	    /// The MultiThreadedCopiesCount parameter cannot be used with the /IPG and EnableEfsRawMode parameters.
-	    /// [/MT:N]
-	    /// </summary>
-	    public int MultiThreadedCopiesCount { get; set; }
-        /// <summary>
-        /// What to copy for directories (default is DA).
-        /// (copyflags: D=Data, A=Attributes, T=Timestamps).
-        /// [/DCOPY:copyflags]
-        /// </summary>
-        public string DirectoryCopyFlags
-        {
-            get { return directoryCopyFlags; }
-            set { directoryCopyFlags = value; }
-        }
-        /// <summary>
-        /// Do not copy any directory info.
-        /// [/NODCOPY]
-        /// </summary>
-        public bool DoNotCopyDirectoryInfo { get; set; }
-        /// <summary>
-        /// Copy files without using the Windows Copy Offload mechanism.
-        /// [/NOOFFLOAD]
-        /// </summary>
-        public bool DoNotUseWindowsCopyOffload { get; set; }
-
-        #endregion Public Properties
-
-        /// <summary>
-        /// Used by the Parse method to sanitize path for the command options.<br/>
-        /// Evaluate the path. If needed, wrap it in quotes.  <br/>
-        /// If the path ends in a DirectorySeperatorChar, santize it to work as expected. <br/>
-        /// </summary>
-        /// <param name="path"></param>
-        /// <returns>Each return string includes a space at the end of the string to seperate it from the next option variable.</returns>
-        private string WrapPath(string path)
-        {
-            if (!path.Contains(" ")) return $"{path} "; //No spaces, just return the path
-            //Below this line, the path contains a space, so it must be wrapped in quotes.
-            if (path.EndsWithDirectorySeperator()) return $"\"{path}.\" "; // Ends with a directory seperator - Requires a '.' to denote using that directory. ex: "F:\."
-            return $"\"{path}\" ";
-        }
-
-        /// <summary>
-        /// Parse the class properties and generate the command arguments
-        /// </summary>
-        /// <returns></returns>
-        internal string Parse()
-        {
-            Debugger.Instance.DebugMessage("Parsing CopyOptions...");
-            var version = VersionManager.Version;
-            var options = new StringBuilder();
-
-            // Set Source and Destination
-            options.Append(WrapPath(Source));
-            options.Append(WrapPath(Destination));
-
-            // Set FileFilter
-            // Quote each FileFilter item. The quotes are trimmed first to ensure that they are applied only once.
-            var fileFilterQuotedItems = FileFilter.Select(word => "\"" + word.Trim('"') + "\"");
-            string fileFilter = String.Join(" ", fileFilterQuotedItems);
-            options.Append($"{fileFilter} ");
-
-            Debugger.Instance.DebugMessage(string.Format("Parsing CopyOptions progress ({0}).", options.ToString()));
-
-            #region Set Options
-            var cleanedCopyFlags = CopyFlags.CleanOptionInput();
-            var cleanedDirectoryCopyFlags = DirectoryCopyFlags.CleanOptionInput();
-
-            if (!cleanedCopyFlags.IsNullOrWhiteSpace())
-            {
-                options.Append(string.Format(COPY_FLAGS, cleanedCopyFlags));
-                Debugger.Instance.DebugMessage(string.Format("Parsing CopyOptions progress ({0}).", options.ToString()));
-            }
-            if (!cleanedDirectoryCopyFlags.IsNullOrWhiteSpace() && version >= 5.1260026)
-            {
-                options.Append(string.Format(DIRECTORY_COPY_FLAGS, cleanedDirectoryCopyFlags));
-                Debugger.Instance.DebugMessage(string.Format("Parsing CopyOptions progress ({0}).", options.ToString()));
-            }
-            if (CopySubdirectories)
-            {
-                options.Append(COPY_SUBDIRECTORIES);
-                Debugger.Instance.DebugMessage(string.Format("Parsing CopyOptions progress ({0}).", options.ToString()));
-            }
-            if (CopySubdirectoriesIncludingEmpty)
-                options.Append(COPY_SUBDIRECTORIES_INCLUDING_EMPTY);
-            if (Depth > 0)
-                options.Append(string.Format(DEPTH, Depth));
-            if (EnableRestartMode)
-                options.Append(ENABLE_RESTART_MODE);
-            if (EnableBackupMode)
-                options.Append(ENABLE_BACKUP_MODE);
-            if (EnableRestartModeWithBackupFallback)
-                options.Append(ENABLE_RESTART_MODE_WITH_BACKUP_FALLBACK);
-            if (UseUnbufferedIo && version >= 6.2)
-                options.Append(USE_UNBUFFERED_IO);
-            if (EnableEfsRawMode)
-                options.Append(ENABLE_EFSRAW_MODE);
-            if (CopyFilesWithSecurity)
-                options.Append(COPY_FILES_WITH_SECURITY);
-            if (CopyAll)
-                options.Append(COPY_ALL);
-            if (RemoveFileInformation)
-                options.Append(REMOVE_FILE_INFORMATION);
-            if (FixFileSecurityOnAllFiles)
-                options.Append(FIX_FILE_SECURITY_ON_ALL_FILES);
-            if (FixFileTimesOnAllFiles)
-                options.Append(FIX_FILE_TIMES_ON_ALL_FILES);
-            if (Purge)
-                options.Append(PURGE);
-            if (Mirror)
-                options.Append(MIRROR);
-            if (MoveFiles)
-                options.Append(MOVE_FILES);
-            if (MoveFilesAndDirectories)
-                options.Append(MOVE_FILES_AND_DIRECTORIES);
-            if (!AddAttributes.IsNullOrWhiteSpace())
-                options.Append(string.Format(ADD_ATTRIBUTES, AddAttributes.CleanOptionInput()));
-            if (!RemoveAttributes.IsNullOrWhiteSpace())
-                options.Append(string.Format(REMOVE_ATTRIBUTES, RemoveAttributes.CleanOptionInput()));
-            if (CreateDirectoryAndFileTree)
-                options.Append(CREATE_DIRECTORY_AND_FILE_TREE);
-            if (FatFiles)
-                options.Append(FAT_FILES);
-            if (TurnLongPathSupportOff)
-                options.Append(TURN_LONG_PATH_SUPPORT_OFF);
-            if (MonitorSourceChangesLimit > 0)
-                options.Append(string.Format(MONITOR_SOURCE_CHANGES_LIMIT, MonitorSourceChangesLimit));
-            if (MonitorSourceTimeLimit > 0)
-                options.Append(string.Format(MONITOR_SOURCE_TIME_LIMIT, MonitorSourceTimeLimit));
-            if (!RunHours.IsNullOrWhiteSpace())
-                options.Append(string.Format(RUN_HOURS, RunHours.CleanOptionInput()));
-            if (CheckPerFile)
-                options.Append(CHECK_PER_FILE);
-            if (InterPacketGap > 0)
-                options.Append(string.Format(INTER_PACKET_GAP, InterPacketGap));
-            if (CopySymbolicLink)
-                options.Append(COPY_SYMBOLIC_LINK);
-            if (MultiThreadedCopiesCount > 0)
-                options.Append(string.Format(MULTITHREADED_COPIES_COUNT, MultiThreadedCopiesCount));
-            if (DoNotCopyDirectoryInfo && version >= 6.2)
-                options.Append(DO_NOT_COPY_DIRECTORY_INFO);
-            if (DoNotUseWindowsCopyOffload && version >= 6.2)
-                options.Append(DO_NOT_USE_WINDOWS_COPY_OFFLOAD);
-            #endregion Set Options
-
-            var parsedOptions = options.ToString();
-            Debugger.Instance.DebugMessage(string.Format("CopyOptions parsed ({0}).", parsedOptions));
-            return parsedOptions;
-        }
-
-        private static Regex RunHours_OverallRegex = new Regex("^(?<StartTime>[0-2][0-9][0-5][0-9])-(?<EndTime>[0-2][0-9][0-5][0-9])$", RegexOptions.Compiled | RegexOptions.ExplicitCapture);
-        private static Regex RunHours_Check1 = new Regex("^[0-1][0-9][0-5][0-9]$", RegexOptions.Compiled);  // Checks 0000 - 1959
-        private static Regex RunHours_Check2 = new Regex("^[2][0-3][0-5][0-9]$", RegexOptions.Compiled);    // Checks 2000 - 2359
-        private GroupCollection RunHoursGroups => RunHours_OverallRegex.Match(RunHours).Groups;
-
-        /// <summary>
-        /// Get the StartTime portion of <see cref="RunHours"/>
-        /// </summary>
-        /// <returns>hhmm or String.Empty</returns>
-        public string GetRunHours_StartTime()
-        {
-            if (RunHours.IsNullOrWhiteSpace()) return string.Empty;
-            return RunHoursGroups["StartTime"]?.Value ?? String.Empty;
-        }
-
-        /// <summary>
-        /// Get the EndTime portion of <see cref="RunHours"/>
-        /// </summary>
-        /// <returns>hhmm or String.Empty</returns>
-        public string GetRunHours_EndTime()
-        {
-            if (RunHours.IsNullOrWhiteSpace()) return string.Empty;
-            return RunHoursGroups["EndTime"]?.Value ?? String.Empty;
-        }
-
-        /// <summary>
-        /// Method to check if some string is valid for use as with the <see cref="RunHours"/> property.
-        /// </summary>
-        /// <param name="runHours"></param>
-        /// <returns>True if correct format, otherwise false</returns>
-        public bool CheckRunHoursString(string runHours)
-        {
-            if (string.IsNullOrWhiteSpace(runHours)) return true;
-            if (!RunHours_OverallRegex.IsMatch(runHours.Trim())) return false;
-            var times = RunHours_OverallRegex.Match(runHours.Trim());
-            bool StartMatch = RunHours_Check1.IsMatch(times.Groups["StartTime"].Value) || RunHours_Check2.IsMatch(times.Groups["StartTime"].Value);
-            bool EndMatch = RunHours_Check1.IsMatch(times.Groups["EndTime"].Value) || RunHours_Check2.IsMatch(times.Groups["EndTime"].Value);
-            return StartMatch && EndMatch;
-        }
-    }
-}
+﻿using System;
+using System.Collections.Generic;
+using System.Linq;
+using System.Text;
+using System.Text.RegularExpressions;
+
+namespace RoboSharp
+{
+    /// <summary>
+    /// Source, Destination, and options for how to move or copy files.
+    /// </summary>
+    public class CopyOptions : ICloneable
+    {
+        #region Constructors
+
+        /// <summary>
+        /// Create new CopyOptions with Default Settings
+        /// </summary>
+        public CopyOptions() { }
+
+        /// <summary>
+        /// Clone a CopyOptions Object
+        /// </summary>
+        /// <param name="copyOptions">CopyOptions object to clone</param>
+        /// <param name="NewSource">Specify a new source if desired. If left as null, will use Source from <paramref name="copyOptions"/></param>
+        /// <param name="NewDestination">Specify a new source if desired. If left as null, will use Destination from <paramref name="copyOptions"/></param>
+        public CopyOptions(CopyOptions copyOptions, string NewSource = null, string NewDestination = null) 
+        {
+            Source = NewSource ?? copyOptions.Source;
+            Destination = NewDestination ?? copyOptions.Destination;
+
+            AddAttributes = copyOptions.AddAttributes;
+            CheckPerFile = copyOptions.CheckPerFile;
+            CopyAll = copyOptions.CopyAll;
+            CopyFilesWithSecurity = copyOptions.CopyFilesWithSecurity;
+            CopyFlags = copyOptions.CopyFlags;
+            CopySubdirectories = copyOptions.CopySubdirectories;
+            CopySubdirectoriesIncludingEmpty = copyOptions.CopySubdirectoriesIncludingEmpty;
+            CopySymbolicLink = copyOptions.CopySymbolicLink;
+            CreateDirectoryAndFileTree= copyOptions.CreateDirectoryAndFileTree;
+            Depth= copyOptions.Depth;
+            DirectoryCopyFlags= copyOptions.DirectoryCopyFlags;
+            DoNotCopyDirectoryInfo= copyOptions.DoNotCopyDirectoryInfo;
+            DoNotUseWindowsCopyOffload= copyOptions.DoNotUseWindowsCopyOffload;
+            EnableBackupMode= copyOptions.EnableBackupMode;
+            EnableEfsRawMode = copyOptions.EnableEfsRawMode;
+            EnableRestartMode = copyOptions.EnableRestartMode;
+            EnableRestartModeWithBackupFallback = copyOptions.EnableRestartModeWithBackupFallback;
+            FatFiles = copyOptions.FatFiles;
+            FileFilter= copyOptions.FileFilter;
+            FixFileSecurityOnAllFiles= copyOptions.FixFileSecurityOnAllFiles;
+            FixFileTimesOnAllFiles= copyOptions.FixFileTimesOnAllFiles;
+            InterPacketGap= copyOptions.InterPacketGap;
+            Mirror= copyOptions.Mirror;
+            MonitorSourceChangesLimit= copyOptions.MonitorSourceChangesLimit;
+            MonitorSourceTimeLimit= copyOptions.MonitorSourceTimeLimit;
+            MoveFiles= copyOptions.MoveFiles;
+            MoveFilesAndDirectories= copyOptions.MoveFilesAndDirectories;
+            MultiThreadedCopiesCount= copyOptions.MultiThreadedCopiesCount;
+            Purge= copyOptions.Purge;
+            RemoveAttributes= copyOptions.RemoveAttributes;
+            RemoveFileInformation= copyOptions.RemoveFileInformation;
+            RunHours= copyOptions.RunHours;
+            TurnLongPathSupportOff= copyOptions.TurnLongPathSupportOff;
+            UseUnbufferedIo= copyOptions.UseUnbufferedIo;
+        }
+
+        /// <inheritdoc cref="CopyOptions.CopyOptions(CopyOptions, string, string)"/>
+        public CopyOptions Clone(string NewSource = null, string NewDestination = null) => new CopyOptions(this, NewSource, NewDestination);
+        object ICloneable.Clone() => Clone();
+
+        #endregion
+
+        #region Option Constants
+
+        internal const string COPY_SUBDIRECTORIES = "/S ";
+        internal const string COPY_SUBDIRECTORIES_INCLUDING_EMPTY = "/E ";
+        internal const string DEPTH = "/LEV:{0} ";
+        internal const string ENABLE_RESTART_MODE = "/Z ";
+        internal const string ENABLE_BACKUP_MODE = "/B ";
+        internal const string ENABLE_RESTART_MODE_WITH_BACKUP_FALLBACK = "/ZB ";
+        internal const string USE_UNBUFFERED_IO = "/J ";
+        internal const string ENABLE_EFSRAW_MODE = "/EFSRAW ";
+        internal const string COPY_FLAGS = "/COPY:{0} ";
+        internal const string COPY_FILES_WITH_SECURITY = "/SEC ";
+        internal const string COPY_ALL = "/COPYALL ";
+        internal const string REMOVE_FILE_INFORMATION = "/NOCOPY ";
+        internal const string FIX_FILE_SECURITY_ON_ALL_FILES = "/SECFIX ";
+        internal const string FIX_FILE_TIMES_ON_ALL_FILES = "/TIMFIX ";
+        internal const string PURGE = "/PURGE ";
+        internal const string MIRROR = "/MIR ";
+        internal const string MOVE_FILES = "/MOV ";
+        internal const string MOVE_FILES_AND_DIRECTORIES = "/MOVE ";
+        internal const string ADD_ATTRIBUTES = "/A+:{0} ";
+        internal const string REMOVE_ATTRIBUTES = "/A-:{0} ";
+        internal const string CREATE_DIRECTORY_AND_FILE_TREE = "/CREATE ";
+        internal const string FAT_FILES = "/FAT ";
+        internal const string TURN_LONG_PATH_SUPPORT_OFF = "/256 ";
+        internal const string MONITOR_SOURCE_CHANGES_LIMIT = "/MON:{0} ";
+        internal const string MONITOR_SOURCE_TIME_LIMIT = "/MOT:{0} ";
+        internal const string RUN_HOURS = "/RH:{0} ";
+        internal const string CHECK_PER_FILE = "/PF ";
+        internal const string INTER_PACKET_GAP = "/IPG:{0} ";
+        internal const string COPY_SYMBOLIC_LINK = "/SL ";
+        internal const string MULTITHREADED_COPIES_COUNT = "/MT:{0} ";
+        internal const string DIRECTORY_COPY_FLAGS = "/DCOPY:{0} ";
+        internal const string DO_NOT_COPY_DIRECTORY_INFO = "/NODCOPY ";
+        internal const string DO_NOT_USE_WINDOWS_COPY_OFFLOAD = "/NOOFFLOAD ";
+
+        #endregion Option Constants
+
+        #region Option Defaults
+
+        private IEnumerable<string> fileFilter = new[] { "*.*" };
+        private string copyFlags = "DAT";
+        private string directoryCopyFlags = VersionManager.Version >= 6.2 ? "DA" : "T";
+
+        #endregion Option Defaults
+
+        #region Public Properties
+
+        /// <summary>
+        /// The source file path where the RoboCommand is copying files from.
+        /// </summary>
+        private string _source;
+        /// <inheritdoc cref="_source"/>
+        public string Source { get { return _source; } set { _source = value.CleanDirectoryPath(); } }
+        /// <summary>
+        /// The destination file path where the RoboCommand is copying files to.
+        /// </summary>
+        private string _destination;
+        /// <inheritdoc cref="_destination"/>
+        public string Destination { get { return _destination; } set { _destination = value.CleanDirectoryPath(); } }
+        /// <summary>
+        /// Allows you to supply a set of files to copy or use wildcard characters (* or ?).
+        /// </summary>
+        public IEnumerable<string> FileFilter
+        {
+            get
+            {
+                return fileFilter;
+            }
+            set
+            {
+                fileFilter = value;
+            }
+        }
+        /// <summary>
+        /// Copies subdirectories. Note that this option excludes empty directories.
+        /// [/S]
+        /// </summary>
+        public bool CopySubdirectories { get; set; }
+        /// <summary>
+        /// Copies subdirectories. Note that this option includes empty directories.
+        /// [/E]
+        /// </summary>
+        public bool CopySubdirectoriesIncludingEmpty { get; set; }
+        /// <summary>
+        /// Copies only the top N levels of the source directory tree. The default is
+        /// zero which does not limit the depth.
+        /// [/LEV:N]
+        /// </summary>
+        public int Depth { get; set; }
+        /// <summary>
+        /// Copies files in Restart mode.
+        /// [/Z]
+        /// </summary>
+        public bool EnableRestartMode { get; set; }
+        /// <summary>
+        /// Copies files in Backup mode.
+        /// [/B]
+        /// </summary>
+        public bool EnableBackupMode { get; set; }
+        /// <summary>
+        /// Uses Restart mode. If access is denied, this option uses Backup mode.
+        /// [/ZB]
+        /// </summary>
+        public bool EnableRestartModeWithBackupFallback { get; set; }
+        /// <summary>
+        /// Copy using unbuffered I/O (recommended for large files).
+        /// [/J]
+        /// </summary>
+        public bool UseUnbufferedIo { get; set; }
+        /// <summary>
+        /// Copies all encrypted files in EFS RAW mode.
+        /// [/EFSRAW]
+        /// </summary>
+        public bool EnableEfsRawMode { get; set; }
+        /// <summary>
+        /// This property should be set to a string consisting of all the flags to include (eg. DAT; DATSOU)
+        /// Specifies the file properties to be copied. The following are the valid values for this option:
+        ///D Data
+        ///A Attributes
+        ///T Time stamps
+        ///S NTFS access control list (ACL)
+        ///O Owner information
+        ///U Auditing information
+        ///The default value for copyflags is DAT (data, attributes, and time stamps).
+        ///[/COPY:copyflags]
+        /// </summary>
+        public string CopyFlags
+        {
+            get
+            {
+                return copyFlags;
+            }
+            set => copyFlags = value;
+        }
+        /// <summary>
+        /// Copies files with security (equivalent to /copy:DAT).
+        /// [/SEC]
+        /// </summary>
+        public bool CopyFilesWithSecurity { get; set; }
+        /// <summary>
+        /// Copies all file information (equivalent to /copy:DATSOU).
+        /// [/COPYALL]
+        /// </summary>
+        public bool CopyAll { get; set; }
+        /// <summary>
+        /// Copies no file information (useful with Purge option).
+        /// [/NOCOPY]
+        /// </summary>
+        public bool RemoveFileInformation { get; set; }
+        /// <summary>
+        /// Fixes file security on all files, even skipped ones.
+        /// [/SECFIX]
+        /// </summary>
+        public bool FixFileSecurityOnAllFiles { get; set; }
+        /// <summary>
+        /// Fixes file times on all files, even skipped ones.
+        /// [/TIMFIX]
+        /// </summary>
+        public bool FixFileTimesOnAllFiles { get; set; }
+        /// <summary>
+        /// Deletes destination files and directories that no longer exist in the source.
+        /// [/PURGE]
+        /// </summary>
+        public bool Purge { get; set; }
+        /// <summary>
+        /// Mirrors a directory tree (equivalent to CopySubdirectoriesIncludingEmpty plus Purge).
+        /// [/MIR]
+        /// </summary>
+        public bool Mirror { get; set; }
+        /// <summary>
+        /// Moves files, and deletes them from the source after they are copied.
+        /// [/MOV]
+        /// </summary>
+        public bool MoveFiles { get; set; }
+        /// <summary>
+        /// Moves files and directories, and deletes them from the source after they are copied.
+        /// [/MOVE]
+        /// </summary>
+        public bool MoveFilesAndDirectories { get; set; }
+        /// <summary>
+        /// This property should be set to a string consisting of all the attributes to add (eg. AH; RASHCNET).
+        /// Adds the specified attributes to copied files.
+        /// [/A+:attributes]
+        /// </summary>
+        public string AddAttributes { get; set; }
+        /// <summary>
+        /// This property should be set to a string consisting of all the attributes to remove (eg. AH; RASHCNET).
+        /// Removes the specified attributes from copied files.
+        /// [/A-:attributes]
+        /// </summary>
+        public string RemoveAttributes { get; set; }
+        /// <summary>
+        /// Creates a directory tree and zero-length files only.
+        /// [/CREATE]
+        /// </summary>
+        public bool CreateDirectoryAndFileTree { get; set; }
+        /// <summary>
+        /// Creates destination files by using 8.3 character-length FAT file names only.
+        /// [/FAT]
+        /// </summary>
+        public bool FatFiles { get; set; }
+        /// <summary>
+        /// Turns off support for very long paths (longer than 256 characters).
+        /// [/256]
+        /// </summary>
+        public bool TurnLongPathSupportOff { get; set; }
+        /// <summary>
+        /// The default value of zero indicates that you do not wish to monitor for changes.
+        /// Monitors the source, and runs again when more than N changes are detected.
+        /// [/MON:N]
+        /// </summary>
+        public int MonitorSourceChangesLimit { get; set; }
+        /// <summary>
+        /// The default value of zero indicates that you do not wish to monitor for changes.
+        /// Monitors source, and runs again in M minutes if changes are detected.
+        /// [/MOT:M]
+        /// </summary>
+        public int MonitorSourceTimeLimit { get; set; }
+        /// <summary>
+        /// Specifies run times when new copies may be started. ( Copy Operation is scheduled to only operate within specified timeframe )
+        /// [/rh:hhmm-hhmm] <br/>
+        /// If copy operation is unfinished, robocopy will remain active in idle state until the specified time, at which it will resume copying.<br/>
+        /// Must be in correct format. Incorrectly formatted strings will be ignored.  <para/>
+        /// Examples:<br/>
+        /// 1500-1800 -> Robocopy will only copy between 3 PM and 5 PM <br/>
+        /// 0015-0530 -> Robocopy will only copy between 12:15 AM and 5:30 AM <br/>
+        /// </summary>
+        /// <remarks>
+        /// If this is set up, then the robocopy process will remain active after the program exits if the calling asemmbly does not call <see cref="RoboCommand.Stop"/> prior to exiting the application.
+        /// </remarks>
+        public string RunHours
+        {
+            get => runHours;
+            set 
+            {
+                if (String.IsNullOrWhiteSpace(value))
+                    runHours = value?.Trim() ?? string.Empty;
+                else if (CheckRunHoursString(value))
+                    runHours = value.Trim();
+            }
+        }
+        private string runHours;
+
+        /// <summary>
+        /// Checks the scheduled /RH (run hours) per file instead of per pass.
+        /// [/PF]
+        /// </summary>
+        public bool CheckPerFile { get; set; }
+
+	    /// <summary>
+	    /// The default value of zero indicates that this feature is turned off.
+	    /// Specifies the inter-packet gap to free bandwidth on slow lines.
+	    /// [/IPG:N]
+	    /// </summary>
+	    public int InterPacketGap { get; set; }
+        /// <summary>
+        /// Copies the symbolic link instead of the target.
+        /// [/SL]
+        /// </summary>
+        public bool CopySymbolicLink { get; set; }
+
+	    /// <summary>
+	    /// The default value of zero indicates that this feature is turned off.
+	    /// Creates multi-threaded copies with N threads. Must be an integer between 1 and 128.
+	    /// The MultiThreadedCopiesCount parameter cannot be used with the /IPG and EnableEfsRawMode parameters.
+	    /// [/MT:N]
+	    /// </summary>
+	    public int MultiThreadedCopiesCount { get; set; }
+        /// <summary>
+        /// What to copy for directories (default is DA).
+        /// (copyflags: D=Data, A=Attributes, T=Timestamps).
+        /// [/DCOPY:copyflags]
+        /// </summary>
+        public string DirectoryCopyFlags
+        {
+            get { return directoryCopyFlags; }
+            set { directoryCopyFlags = value; }
+        }
+        /// <summary>
+        /// Do not copy any directory info.
+        /// [/NODCOPY]
+        /// </summary>
+        public bool DoNotCopyDirectoryInfo { get; set; }
+        /// <summary>
+        /// Copy files without using the Windows Copy Offload mechanism.
+        /// [/NOOFFLOAD]
+        /// </summary>
+        public bool DoNotUseWindowsCopyOffload { get; set; }
+
+        #endregion Public Properties
+
+        /// <summary>
+        /// Used by the Parse method to sanitize path for the command options.<br/>
+        /// Evaluate the path. If needed, wrap it in quotes.  <br/>
+        /// If the path ends in a DirectorySeperatorChar, santize it to work as expected. <br/>
+        /// </summary>
+        /// <param name="path"></param>
+        /// <returns>Each return string includes a space at the end of the string to seperate it from the next option variable.</returns>
+        private string WrapPath(string path)
+        {
+            if (!path.Contains(" ")) return $"{path} "; //No spaces, just return the path
+            //Below this line, the path contains a space, so it must be wrapped in quotes.
+            if (path.EndsWithDirectorySeperator()) return $"\"{path}.\" "; // Ends with a directory seperator - Requires a '.' to denote using that directory. ex: "F:\."
+            return $"\"{path}\" ";
+        }
+
+        /// <summary>
+        /// Parse the class properties and generate the command arguments
+        /// </summary>
+        /// <returns></returns>
+        internal string Parse()
+        {
+            Debugger.Instance.DebugMessage("Parsing CopyOptions...");
+            var version = VersionManager.Version;
+            var options = new StringBuilder();
+
+            // Set Source and Destination
+            options.Append(WrapPath(Source));
+            options.Append(WrapPath(Destination));
+
+            // Set FileFilter
+            // Quote each FileFilter item. The quotes are trimmed first to ensure that they are applied only once.
+            var fileFilterQuotedItems = FileFilter.Select(word => "\"" + word.Trim('"') + "\"");
+            string fileFilter = String.Join(" ", fileFilterQuotedItems);
+            options.Append($"{fileFilter} ");
+
+            Debugger.Instance.DebugMessage(string.Format("Parsing CopyOptions progress ({0}).", options.ToString()));
+
+            #region Set Options
+            var cleanedCopyFlags = CopyFlags.CleanOptionInput();
+            var cleanedDirectoryCopyFlags = DirectoryCopyFlags.CleanOptionInput();
+
+            if (!cleanedCopyFlags.IsNullOrWhiteSpace())
+            {
+                options.Append(string.Format(COPY_FLAGS, cleanedCopyFlags));
+                Debugger.Instance.DebugMessage(string.Format("Parsing CopyOptions progress ({0}).", options.ToString()));
+            }
+            if (!cleanedDirectoryCopyFlags.IsNullOrWhiteSpace() && version >= 5.1260026)
+            {
+                options.Append(string.Format(DIRECTORY_COPY_FLAGS, cleanedDirectoryCopyFlags));
+                Debugger.Instance.DebugMessage(string.Format("Parsing CopyOptions progress ({0}).", options.ToString()));
+            }
+            if (CopySubdirectories)
+            {
+                options.Append(COPY_SUBDIRECTORIES);
+                Debugger.Instance.DebugMessage(string.Format("Parsing CopyOptions progress ({0}).", options.ToString()));
+            }
+            if (CopySubdirectoriesIncludingEmpty)
+                options.Append(COPY_SUBDIRECTORIES_INCLUDING_EMPTY);
+            if (Depth > 0)
+                options.Append(string.Format(DEPTH, Depth));
+            if (EnableRestartMode)
+                options.Append(ENABLE_RESTART_MODE);
+            if (EnableBackupMode)
+                options.Append(ENABLE_BACKUP_MODE);
+            if (EnableRestartModeWithBackupFallback)
+                options.Append(ENABLE_RESTART_MODE_WITH_BACKUP_FALLBACK);
+            if (UseUnbufferedIo && version >= 6.2)
+                options.Append(USE_UNBUFFERED_IO);
+            if (EnableEfsRawMode)
+                options.Append(ENABLE_EFSRAW_MODE);
+            if (CopyFilesWithSecurity)
+                options.Append(COPY_FILES_WITH_SECURITY);
+            if (CopyAll)
+                options.Append(COPY_ALL);
+            if (RemoveFileInformation)
+                options.Append(REMOVE_FILE_INFORMATION);
+            if (FixFileSecurityOnAllFiles)
+                options.Append(FIX_FILE_SECURITY_ON_ALL_FILES);
+            if (FixFileTimesOnAllFiles)
+                options.Append(FIX_FILE_TIMES_ON_ALL_FILES);
+            if (Purge)
+                options.Append(PURGE);
+            if (Mirror)
+                options.Append(MIRROR);
+            if (MoveFiles)
+                options.Append(MOVE_FILES);
+            if (MoveFilesAndDirectories)
+                options.Append(MOVE_FILES_AND_DIRECTORIES);
+            if (!AddAttributes.IsNullOrWhiteSpace())
+                options.Append(string.Format(ADD_ATTRIBUTES, AddAttributes.CleanOptionInput()));
+            if (!RemoveAttributes.IsNullOrWhiteSpace())
+                options.Append(string.Format(REMOVE_ATTRIBUTES, RemoveAttributes.CleanOptionInput()));
+            if (CreateDirectoryAndFileTree)
+                options.Append(CREATE_DIRECTORY_AND_FILE_TREE);
+            if (FatFiles)
+                options.Append(FAT_FILES);
+            if (TurnLongPathSupportOff)
+                options.Append(TURN_LONG_PATH_SUPPORT_OFF);
+            if (MonitorSourceChangesLimit > 0)
+                options.Append(string.Format(MONITOR_SOURCE_CHANGES_LIMIT, MonitorSourceChangesLimit));
+            if (MonitorSourceTimeLimit > 0)
+                options.Append(string.Format(MONITOR_SOURCE_TIME_LIMIT, MonitorSourceTimeLimit));
+            if (!RunHours.IsNullOrWhiteSpace())
+                options.Append(string.Format(RUN_HOURS, RunHours.CleanOptionInput()));
+            if (CheckPerFile)
+                options.Append(CHECK_PER_FILE);
+            if (InterPacketGap > 0)
+                options.Append(string.Format(INTER_PACKET_GAP, InterPacketGap));
+            if (CopySymbolicLink)
+                options.Append(COPY_SYMBOLIC_LINK);
+            if (MultiThreadedCopiesCount > 0)
+                options.Append(string.Format(MULTITHREADED_COPIES_COUNT, MultiThreadedCopiesCount));
+            if (DoNotCopyDirectoryInfo && version >= 6.2)
+                options.Append(DO_NOT_COPY_DIRECTORY_INFO);
+            if (DoNotUseWindowsCopyOffload && version >= 6.2)
+                options.Append(DO_NOT_USE_WINDOWS_COPY_OFFLOAD);
+            #endregion Set Options
+
+            var parsedOptions = options.ToString();
+            Debugger.Instance.DebugMessage(string.Format("CopyOptions parsed ({0}).", parsedOptions));
+            return parsedOptions;
+        }
+
+        private static Regex RunHours_OverallRegex = new Regex("^(?<StartTime>[0-2][0-9][0-5][0-9])-(?<EndTime>[0-2][0-9][0-5][0-9])$", RegexOptions.Compiled | RegexOptions.ExplicitCapture);
+        private static Regex RunHours_Check1 = new Regex("^[0-1][0-9][0-5][0-9]$", RegexOptions.Compiled);  // Checks 0000 - 1959
+        private static Regex RunHours_Check2 = new Regex("^[2][0-3][0-5][0-9]$", RegexOptions.Compiled);    // Checks 2000 - 2359
+        private GroupCollection RunHoursGroups => RunHours_OverallRegex.Match(RunHours).Groups;
+
+        /// <summary>
+        /// Get the StartTime portion of <see cref="RunHours"/>
+        /// </summary>
+        /// <returns>hhmm or String.Empty</returns>
+        public string GetRunHours_StartTime()
+        {
+            if (RunHours.IsNullOrWhiteSpace()) return string.Empty;
+            return RunHoursGroups["StartTime"]?.Value ?? String.Empty;
+        }
+
+        /// <summary>
+        /// Get the EndTime portion of <see cref="RunHours"/>
+        /// </summary>
+        /// <returns>hhmm or String.Empty</returns>
+        public string GetRunHours_EndTime()
+        {
+            if (RunHours.IsNullOrWhiteSpace()) return string.Empty;
+            return RunHoursGroups["EndTime"]?.Value ?? String.Empty;
+        }
+
+        /// <summary>
+        /// Method to check if some string is valid for use as with the <see cref="RunHours"/> property.
+        /// </summary>
+        /// <param name="runHours"></param>
+        /// <returns>True if correct format, otherwise false</returns>
+        public bool CheckRunHoursString(string runHours)
+        {
+            if (string.IsNullOrWhiteSpace(runHours)) return true;
+            if (!RunHours_OverallRegex.IsMatch(runHours.Trim())) return false;
+            var times = RunHours_OverallRegex.Match(runHours.Trim());
+            bool StartMatch = RunHours_Check1.IsMatch(times.Groups["StartTime"].Value) || RunHours_Check2.IsMatch(times.Groups["StartTime"].Value);
+            bool EndMatch = RunHours_Check1.IsMatch(times.Groups["EndTime"].Value) || RunHours_Check2.IsMatch(times.Groups["EndTime"].Value);
+            return StartMatch && EndMatch;
+        }
+    }
+}